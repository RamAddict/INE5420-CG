"""Computer Graphics API."""

from math import sqrt, cos, sin
<<<<<<< HEAD
import math
from typing import Tuple, Sequence
=======
from typing import Iterable, Tuple, Sequence
>>>>>>> 2bcc06ac

from blas import Vector, Matrix
from utilities import pairwise


class Painter():
    """Interface providing primitive graphics drawing."""

    def draw_pixel(self, x: int, y: int):
        raise NotImplementedError("Painter is an abstract class.")

    def draw_line(self, xa: int, ya: int, xb: int, yb: int):
        # Bresenham's line algorithm, which is based on a decision parameter p
        # allowing to solve y = mx + c using only integer operations {+, -, 2*}
        xa, ya, xb, yb = int(xa), int(ya), int(xb), int(yb)  # coerce to int
        dx = xb - xa
        dy = yb - ya
        sign_x = +1 if dx >= 0 else -1
        sign_y = +1 if dy >= 0 else -1
        x, y = xa, ya

        # common subexpression optimization
        DX2 = 2*dx*sign_x
        DY2 = 2*dy*sign_y
        DY2X2 = DY2 - DX2
        DX2Y2 = DX2 - DY2

        if abs(dx) >= abs(dy):
            # pi = (d1-d2)*dx, d1 = y - yi, d2 = (yi + 1) - y => p = 2*dy - dx
            p = 2*dy*sign_y - dx*sign_x

            # dp = 2*dy - 2*dx*inc_x
            for _ in range(dx*sign_x + 1):
                self.draw_pixel(x, y)
                x += sign_x
                if p >= 0:
                    y += sign_y
                    p += DY2X2
                else:
                    p += DY2
        else:
            # pi = (d1-d2)*dy, d1 = x - xi, d2 = (xi + 1) - x => p = 2*dx - dy
            p = 2*dx*sign_x - dy*sign_y

            # dp = 2*dx - 2*dy*inc_y
            for _ in range(dy*sign_y + 1):
                self.draw_pixel(x, y)
                y += sign_y
                if p >= 0:
                    x += sign_x
                    p += DX2Y2
                else:
                    p += DX2


class Transformation:
    """Representation of Transformations in 2D Homogeneous Coordinates.

    Methods such as `translate`, `rotate` and `scale` modify the calling object
    and return it afterwards, allowing for chaining. eg:

        t = Transformation().translate(x, y).rotate(theta).scale(sx, sy)

    These operations should be considered commutative, and are applied all at
    once using a pivot Point.
    """

    def __init__(self):
        self.translation = Vector(0, 0)
        self.rotation = 0
        self.scaling = Vector(1, 1)

    def translate(self, tx, ty):
        self.translation += (tx, ty)
        return self

    def rotate(self, theta: float):
        self.rotation += theta
        return self

    def scale(self, sx, sy=None):
        self.scaling.x *= sx
        self.scaling.y *= sy or sx
        return self

    @staticmethod
    def _translation(deltas: Sequence) -> Matrix:
        t = Matrix.identity(3)
        for i in range(t.rows - 1):
            t[i][-1] = deltas[i]  # apply delta to last column of each row
        return t

    @staticmethod
    def _rotation(theta: float) -> Matrix:
        cs, sn = cos(theta), sin(theta)
        return Matrix([cs, -sn, 0],
                      [sn, cs,  0],
                      [0,  0,   1])

    @staticmethod
    def _scaling(scales: Sequence) -> Matrix:
        t = Matrix.identity(3)
        for i in range(t.rows - 1):
            t[i][i] = scales[i]  # modify each diagonal to the scaling
        return t

    def matrix(self, pivot=None) -> Matrix:
        """Gets the 3x3 Matrix that performs this transformation on vectors.
        If a pivot is not specified, it defaults to (0, 0).
        """
        t = Transformation._translation(self.translation)
        r = Transformation._rotation(self.rotation)
        s = Transformation._scaling(self.scaling)
        if pivot:
            to_pivot_point = Transformation._translation(-pivot)
            back_from_pivot_point = Transformation._translation(pivot)
            return back_from_pivot_point @ t @ r @ s @ to_pivot_point
        else:
            return t @ r @ s


class Drawable():
    """Common interface for all graphical objects."""

    def draw(self, painter: Painter):
        raise NotImplementedError("Drawable is an abstract class.")

    def transform(self, transformations: Transformation, pivot=None):
        raise NotImplementedError("Drawable is an abstract class.")


class Point(Drawable, Vector):
    def __init__(self, x, y):
        super(Point, self).__init__(x, y)

    def draw(self, painter):
        painter.draw_pixel(self.x, self.y)

    def transform(self, transformations: Transformation, pivot=None):
        matrix = transformations.matrix(pivot=None)
        self.x, self.y, _ = matrix @ Vector(self.x, self.y, 1)

    def __repr__(self):  # as by the Well-known text representation of geometry
        return "POINT ({} {})".format(self.x, self.y)


class Line(Drawable):
    def __init__(self, pa: Point, pb: Point):
        self._points = [pa, pb]

    def __getitem__(self, key: int) -> Point:
        return self._points[key]

    def __setitem__(self, key: int, point: Point):
        self._points[key] = point

    def draw(self, painter):
        painter.draw_line(self[0].x, self[0].y, self[1].x, self[1].y)

    def transform(self, transformations: Transformation, pivot: Point = None):
        pivot = pivot or self.middle()
        matrix = transformations.matrix(pivot)
        for p in self:
            p.x, p.y, _ = matrix @ Vector(p.x, p.y, 1)

    def middle(self) -> Point:
        return (self[0] + self[1]) / 2

    def __repr__(self):  # WKT
        return "LINESTRING ({} {}, {} {})".format(self[0].x, self[0].y,
                                                  self[1].x, self[1].y)

    def __eq__(self, other: Iterable) -> bool:
        for p1, p2 in zip(self, other):
            if p1 != p2:
                return False
        return True

    def __len__(self) -> float:
        return sqrt((self[0].x - self[1].x)**2 + (self[0].y - self[1].y)**2)


class Wireframe(Drawable):
    """Polygon-like object defined by a sequence of points."""

    def __init__(self, a: Point, b: Point, c: Point, *points: Point):
        self._points = [a, b, c] + list(points)
        first_point = self._points[0]
        last_point = self._points[-1]
        if last_point != first_point:
            x, y = first_point
            self._points.append(Point(x, y))  # close an open polygon

    def __len__(self):
        return len(self._points) - 1

    def __getitem__(self, key: int) -> Point:
        if key >= len(self):
            raise IndexError("Index {} out of range.".format(key))
        else:
            return self._points[key]

    def __setitem__(self, key: int, point: Point):
        if key >= len(self):
            raise IndexError("Index {} out of range.".format(key))
        else:
            self._points[key] = point

    def draw(self, painter):
        for pa, pb in pairwise(self._points):
            painter.draw_line(pa.x, pa.y, pb.x, pb.y)

    def transform(self, transformations: Transformation, pivot: Point = None):
        pivot = pivot or self.center()
        matrix = transformations.matrix(pivot)
        for p in self._points:
            p.x, p.y, _ = matrix @ Vector(p.x, p.y, 1)

    def center(self) -> Point:
        s = Point(0, 0)
        for p in self:
            s += p
        return s / len(self)

    def __repr__(self):  # WKT
        return "POLYGON ((%s))" % ", ".join(
            "{} {}".format(p.x, p.y) for p in self)

    def __eq__(self, other: Iterable) -> bool:
        for p1, p2 in zip(self, other):
            if p1 != p2:
                return False
        return True


class Camera(Painter):
    """Window used as reference to render objects."""

    def __init__(self, painter: Painter, viewport_size: Vector, offset: Vector):
        self.painter = painter
        self._viewport_size = viewport_size
        self._position = Point(0, 0)
        self._zoom = 1.0
        self._angle = 0
        self._dirty = True
        self._world_to_screen = None
        self._offset = offset

    def liangBarsky(self, xa: float, ya: float, xb: float, yb: float):
        """
        Liang-Barsky algorithm works by first rewriting the parametric equations like so:
        x = x1 + u*∆x
        y = y1 + u*∆y
        """
        # calculate p e q
        x1,y1,x2,y2 = xa,ya,xb,yb
        p1 = - (xb - xa) # -∆x
        p2 = (xb - xa)   #  ∆x
        p3 = - (yb - ya) # -∆y
        p4 = (yb - ya)   #  ∆y
        p = [None, p1, p2, p3, p4]

        q1 = (xa - self.clipping_min_x)
        q2 = (self.clipping_max_x - xa)
        q3 = (ya - self.clipping_min_y)
        q4 = (self.clipping_max_y - ya)
        q = [None, q1, q2, q3, q4]

        u1 = 0
        u2 = 1

        for i in range(1, 5):
            if p[i] < 0:
                # outside in
                u1 = max(u1, q[i]/p[i])
            elif p[i] > 0:
                # inside out
                u2 = min(u2, q[i]/p[i])
            elif q[i] < 0:
                    # outside
                    return None

        if (u1 > u2):
            # line completely outside
            return None
        # if zero we reject u1
        if u1 != 0:
            x1 = xa + (u1*p2)
            y1 = ya + (u1*p4)
        
        # if one we reject u2
        if u2 != 1:
            x2 = xa + (u2*p2)
            y2 = ya + (u2*p4)
        
        return [x1, y1, x2, y2]

    def cohenSutherland(self, xa: float, ya: float, xb: float, yb: float):
        """
        This method uses 4 bits and 9 quadrants to heuristically discover if lines will cross the window or not
           1001 |  1000  | 1010  
              __|________|__
                |        |
          0001  |  0000  | 0010
              __|________|__
          0101  |  0100  | 0110

        """
        left = 1
        right = 2
        bottom = 4
        top = 8
        inside = 0
        
        rcStart = 0
        def calculate_rc(xa: float, ya: float):
            code = 0
            if xa < self.clipping_min_x:
                code |= left
            if ya < self.clipping_min_y:
                code |= bottom
            if xa > self.clipping_max_x:
                code |= right
            if ya > self.clipping_max_y:
                code |= top
            return code
        
        rcStart = calculate_rc(xa, ya)
        rcEnd   = calculate_rc(xb, yb)
        x1,y1,x2,y2 = xa,ya,xb,yb
        accept = False
        outside_rc = 0
        while True:
            if rcEnd == rcStart == inside:
                # completely contained in window, return it
                # return [True, xa, ya, xb, yb]
                accept = True
                break
            elif (rcStart & rcEnd) != inside:
                # completely outside window, return false
                break
            else:

                # could be visible
                # get at least one that is outside rectangle
                x = xa
                y = ya
                if rcEnd != 0:
                    # nOfOutsidePoints+=1
                    outside_rc = rcEnd
                if rcStart != 0:
                    outside_rc = rcStart
                    # nOfOutsidePoints+=1
                
                # calculate m
                m = (yb - ya)/(xb - xa)

                if outside_rc & left:
                    x = self.clipping_min_x
                    y = m*(self.clipping_min_x - xa) + ya

                elif outside_rc & right:
                    x = self.clipping_max_x
                    y = m*(self.clipping_max_x - xa) + ya
                
                elif outside_rc & bottom:
                    y = self.clipping_min_y
                    x = xa + (1/m) * (self.clipping_min_y - ya)
                
                elif outside_rc & top:
                    y = self.clipping_max_y
                    x = xa + (1/m) * (self.clipping_max_y - ya)
                
                if outside_rc == rcStart:
                    x1 = x
                    y1 = y
                    rcStart = calculate_rc(x1, y1);
                
                else:
                    x2 = x
                    y2 = y
                    rcEnd = calculate_rc(x2, y2);

        if accept:
            return [x1, y1, x2, y2]
        else:
            return None


    def draw_pixel(self, x, y):
        x, y, _ = self._viewport_matrix() @ Vector(x, y, 1)
        if self.clipping_min_x <= x <= self.clipping_max_x and self.clipping_min_y <= y <= self.clipping_max_y:
            self.painter.draw_pixel(x, y)

    def draw_line(self, xa, ya, xb, yb):
        to_viewport = self._viewport_matrix()
        xa, ya, _ = to_viewport @ Vector(xa, ya, 1)
        xb, yb, _ = to_viewport @ Vector(xb, yb, 1)
        values = self.liangBarsky(xa, ya, xb, yb)
        if values:
            self.painter.draw_line(*values)

    def _viewport_matrix(self) -> Matrix:
        # only recompute matrixes if camera changed
        if self._dirty:
            half_size = self._viewport_size / 2

            center = Transformation().translate(-self.x, -self.y).matrix()
            align = Transformation().rotate(-self.angle).matrix()
            scaling = half_size / self.zoom
            normalize = Transformation().scale(1/scaling.x, 1/scaling.y).matrix()
            world_to_view = normalize @ align @ center

            resize = Transformation().scale(half_size.x, half_size.y).matrix()
            corner = Transformation().translate(half_size.x, -half_size.y).matrix()
            invert_y = Transformation().scale(1, -1).matrix()
            view_to_screen = invert_y @ corner @ resize

            self._dirty = False
            self._world_to_screen = view_to_screen @ world_to_view

        return self._world_to_screen

    @property
    def x(self):
        return self._position.x

    @x.setter
    def x(self, x):
        self._position.x = x
        self._dirty = True

    @property
    def y(self):
        return self._position.y

    @y.setter
    def y(self, y):
        self._position.y = y
        self._dirty = True

    @property
    def zoom(self) -> float:
        return self._zoom

    @zoom.setter
    def zoom(self, scale: float):
        if scale <= 0:
            raise ValueError("Camera zoom should be strictly positive.")
        self._zoom = scale
        self._dirty = True

    @property
    def angle(self) -> float:
        return self._angle

    @angle.setter
    def angle(self, theta: float):
        self._angle = theta
        self._dirty = True

    @property
    def viewport_size(self) -> Vector:
        return self._viewport_size

    @viewport_size.setter
    def viewport_size(self, size: Tuple[int, int]):
        w, h = size
        self._viewport_size = Vector(w, h)
        self._dirty = True
    
    @property
    def clipping_min_x(self) -> float:
        return self._offset.x
    
    @property
    def clipping_max_x(self) -> float:
        return self.viewport_size.x - self._offset.x
    
    @property
    def clipping_min_y(self) -> float:
        return self._offset.y

    @property
    def clipping_max_y(self) -> float:
        return self.viewport_size.y - self._offset.y
    <|MERGE_RESOLUTION|>--- conflicted
+++ resolved
@@ -1,12 +1,7 @@
 """Computer Graphics API."""
 
 from math import sqrt, cos, sin
-<<<<<<< HEAD
-import math
-from typing import Tuple, Sequence
-=======
 from typing import Iterable, Tuple, Sequence
->>>>>>> 2bcc06ac
 
 from blas import Vector, Matrix
 from utilities import pairwise
@@ -296,18 +291,18 @@
         if u1 != 0:
             x1 = xa + (u1*p2)
             y1 = ya + (u1*p4)
-        
+
         # if one we reject u2
         if u2 != 1:
             x2 = xa + (u2*p2)
             y2 = ya + (u2*p4)
-        
+
         return [x1, y1, x2, y2]
 
     def cohenSutherland(self, xa: float, ya: float, xb: float, yb: float):
         """
         This method uses 4 bits and 9 quadrants to heuristically discover if lines will cross the window or not
-           1001 |  1000  | 1010  
+           1001 |  1000  | 1010
               __|________|__
                 |        |
           0001  |  0000  | 0010
@@ -320,7 +315,7 @@
         bottom = 4
         top = 8
         inside = 0
-        
+
         rcStart = 0
         def calculate_rc(xa: float, ya: float):
             code = 0
@@ -333,7 +328,7 @@
             if ya > self.clipping_max_y:
                 code |= top
             return code
-        
+
         rcStart = calculate_rc(xa, ya)
         rcEnd   = calculate_rc(xb, yb)
         x1,y1,x2,y2 = xa,ya,xb,yb
@@ -360,7 +355,7 @@
                 if rcStart != 0:
                     outside_rc = rcStart
                     # nOfOutsidePoints+=1
-                
+
                 # calculate m
                 m = (yb - ya)/(xb - xa)
 
@@ -371,20 +366,20 @@
                 elif outside_rc & right:
                     x = self.clipping_max_x
                     y = m*(self.clipping_max_x - xa) + ya
-                
+
                 elif outside_rc & bottom:
                     y = self.clipping_min_y
                     x = xa + (1/m) * (self.clipping_min_y - ya)
-                
+
                 elif outside_rc & top:
                     y = self.clipping_max_y
                     x = xa + (1/m) * (self.clipping_max_y - ya)
-                
+
                 if outside_rc == rcStart:
                     x1 = x
                     y1 = y
                     rcStart = calculate_rc(x1, y1);
-                
+
                 else:
                     x2 = x
                     y2 = y
@@ -477,20 +472,19 @@
         w, h = size
         self._viewport_size = Vector(w, h)
         self._dirty = True
-    
+
     @property
     def clipping_min_x(self) -> float:
         return self._offset.x
-    
+
     @property
     def clipping_max_x(self) -> float:
         return self.viewport_size.x - self._offset.x
-    
+
     @property
     def clipping_min_y(self) -> float:
         return self._offset.y
 
     @property
     def clipping_max_y(self) -> float:
-        return self.viewport_size.y - self._offset.y
-    +        return self.viewport_size.y - self._offset.y