"""Computer Graphics API."""

from typing import Tuple, Iterable, Union
from math import sqrt

from utilities import pairwise


class Painter():
    """Interface providing primitive graphics drawing."""

    def draw_pixel(self, x: int, y: int):
        raise NotImplementedError("Painter is an abstract class.")

    def draw_line(self, xa: int, ya: int, xb: int, yb: int):
        # Bresenham's line algorithm, which is based on a decision parameter p
        # allowing to solve y = mx + c using only integer operations {+, -, 2*}
        xa, ya, xb, yb = int(xa), int(ya), int(xb), int(yb)  # "typing"
        dx = xb - xa
        dy = yb - ya
        sign_x = +1 if dx >= 0 else -1
        sign_y = +1 if dy >= 0 else -1
        x, y = xa, ya

        # common subexpression optimization
        DX2 = 2*dx*sign_x
        DY2 = 2*dy*sign_y
        DY2X2 = DY2 - DX2
        DX2Y2 = DX2 - DY2

        if abs(dx) >= abs(dy):
            # pi = (d1-d2)*dx, d1 = y - yi, d2 = (yi + 1) - y -> pa = 2*dy - dx
            p = 2*dy*sign_y - dx*sign_x

            # dp = 2*dy - 2*dx*inc_x
            for _ in range(dx*sign_x + 1):
                self.draw_pixel(x, y)
                x += sign_x
                if p >= 0:
                    y += sign_y
                    p += DY2X2
                else:
                    p += DY2
        else:
            # pi = (d1-d2)*dy, d1 = x - xi, d2 = (xi + 1) - x -> pa = 2*dx - dy
            p = 2*dx*sign_x - dy*sign_y

            # dp = 2*dx - 2*dy*inc_y
            for _ in range(dy*sign_y + 1):
                self.draw_pixel(x, y)
                y += sign_y
                if p >= 0:
                    x += sign_x
                    p += DX2Y2
                else:
                    p += DX2


class Drawable():
    def draw(self, painter: Painter):
        raise NotImplementedError("Drawable is an abstract class.")


class Vector:
    def __init__(self, x, y, *coordinates):
        self._coordinates = [x, y] + list(coordinates)

    def __getitem__(self, key):
        return self._coordinates[key]

    def __setitem__(self, key, item):
        self._coordinates[key] = item

    def __len__(self):
        return len(self._coordinates)

    def __repr__(self):
        return "(%s)" % str(self._coordinates)[1:-1]

    def __add__(self, other: Iterable):
        try:
            small, big = sorted((self._coordinates, other), key=len)
            limit = len(small)
            v = [x + small[i] if i < limit else x for i, x in enumerate(big)]
            return Vector(*v)
        except BaseException as exc:
            raise NotImplementedError from exc

    def __radd__(self, other):
        return self + other

    def __sub__(self, other: Iterable):
        return self + tuple(-x for x in other)

    def __rsub__(self, other):
        return other + (-self)

    def __mul__(self, other: Union[Iterable, int, float, complex]):
        if isinstance(other, (int, float, complex)):  # scalar product
            return Vector(*(x * other for x in self._coordinates))
        else:  # dot product
            try:
                dim = min(len(self), len(other))
                return sum(self._coordinates[i] * other[i] for i in range(dim))
            except BaseException as exc:
                raise NotImplementedError from exc

    def __rmul__(self, other):
        return self * other

    def __neg__(self):
        return self * -1

    def __truediv__(self, scalar):
        return self * 1/scalar

    def __mod__(self, z):
        return Vector(*(x % z for x in self._coordinates))

    def __lshift__(self, k: int):
        return Vector(*(self._coordinates[k:] + self._coordinates[:k]))

    def __rshift__(self, k: int):
        return Vector(*(self._coordinates[-k:] + self._coordinates[:-k]))

    # @TODO: matrix multiplication (operator @)
    # def __matmul__(self, other):
    #     pass
    # def __rmatmul__(self, other):
    #     pass

    @property
    def x(self):
        return self._coordinates[0]

    @x.setter
    def x(self, x):
        self._coordinates[0] = x

    @property
    def y(self):
        return self._coordinates[1]

    @y.setter
    def y(self, y):
        self._coordinates[1] = y

    @property
    def z(self):
        return self._coordinates[2]

    @z.setter
    def z(self, z):
        self._coordinates[2] = z


class Point(Drawable, Vector):
    def __init__(self, x, y):
        super(Point, self).__init__(x, y)

    def draw(self, painter):
        painter.draw_pixel(self.x, self.y)

    def __repr__(self):  # as by the Well-known text representation of geometry
        return "POINT ({} {})".format(self.x, self.y)


class Line(Drawable):
    def __init__(self, pa: Point, pb: Point):
        self._points = [pa, pb]

    def draw(self, painter):
        painter.draw_line(self._points[0].x, self._points[0].y,
                          self._points[1].x, self._points[1].y)

    def __getitem__(self, key: int) -> Point:
        return self._points[key]

    def __setitem__(self, key: int, point: Point):
        self._points[key] = point

    def __repr__(self):  # WKT
        return "LINESTRING ({} {}, {} {})".format(
            self._points[0].x, self._points[0].y,
            self._points[1].x, self._points[1].y
        )

    def __len__(self) -> float:
        return sqrt((self._points[0].x - self._points[1].x)**2 +
                    (self._points[0].y - self._points[1].y)**2)


class Wireframe(Drawable):
    """Polygon-like object defined by a sequence of points."""

    def __init__(self, a: Point, b: Point, c: Point, *points: Point):
        self._points = [a, b, c] + list(points) + [a]  # closed polygon

    def draw(self, painter):
        for pa, pb in pairwise(self._points):
            painter.draw_line(pa.x, pa.y, pb.x, pb.y)

    def __len__(self):
        return len(self._points) - 1

    def __getitem__(self, key: int) -> Point:
        if key >= len(self):
            raise IndexError("Index {} out of range.".format(key))
        else:
            return self._points[key]

    def __setitem__(self, key: int, point: Point):
        if key >= len(self):
            raise IndexError("Index {} out of range.".format(key))
        else:
            self._points[key] = point

    def __repr__(self):  # WKT
        return "POLYGON ((%s))" % ", ".join(
            "{} {}".format(p.x, p.y) for p in self._points
        )


class Camera(Painter):
    """Window used as reference to render objects."""

    def __init__(self, painter: Painter, center: Point, viewport_size: Vector):
        self.painter = painter
        self._position = center
        self._viewport_size = viewport_size
        self._width = viewport_size.x
        self._height = viewport_size.y
        self._recalculate_corners()

    def _recalculate_corners(self):
        self._x_min = self.x - self._width/2
        self._y_min = self.y - self._height/2

    def draw_pixel(self, x: int, y: int):
        x, y = self._to_viewport(x, y)
        self.painter.draw_pixel(x, y)

    def draw_line(self, xa: int, ya: int, xb: int, yb: int):
        xa, ya = self._to_viewport(xa, ya)
        xb, yb = self._to_viewport(xb, yb)
        self.painter.draw_line(xa, ya, xb, yb)

    def _to_viewport(self, x, y) -> Tuple:
        """Apply the Window-to-Viewport Transformation on given coordinates."""
        # equivalent to lerp(x, x_min, x_max, 0, viewport_width),
        x = (x - self._x_min) * self._viewport_size.x / self._width
        # viewport_height - lerp(y, y_min, y_max, 0, viewport_height)
        y = self._viewport_size.y * (1 - (y - self._y_min)/self._height)
        return x, y

    @property
    def x(self):
        return self._position.x

    @x.setter
    def x(self, x):
        self._position.x = x
        self._recalculate_corners()

    @property
    def y(self):
        return self._position.y

    @y.setter
    def y(self, y):
<<<<<<< HEAD
        self._position.y = y
        self._recalculate_corners()

    @property
    def width(self):
        return self._width

    @width.setter
    def width(self, w):
        self._width = w
        self._recalculate_corners()

    @property
    def height(self):
        return self._height

    @height.setter
    def height(self, h):
        self._height = h
        self._recalculate_corners()

    @property
    def zoom(self) -> float:
        return self._viewport_size.x / float(self._width)

    @zoom.setter
    def zoom(self, scale: float):
        self._width = int(self._viewport_size.x / scale)
        self._height = int(self._viewport_size.y / scale)
        self._recalculate_corners()
=======
        self.position.y = y
        self._y_min = int(self.y - self.height/2)

def translate_object(obj: Drawable, x: float, y: float, z: float):
    # Grabbing
    for point in obj:
        point.x += x
        point.y += y
        # point.z += z
def scale_object(obj: Drawable, x: float, y: float, z: float):
    # Scaling
    for point in obj:
        point.x *= x
        point.y *= y
>>>>>>> 3a144120
<|MERGE_RESOLUTION|>--- conflicted
+++ resolved
@@ -268,7 +268,6 @@
 
     @y.setter
     def y(self, y):
-<<<<<<< HEAD
         self._position.y = y
         self._recalculate_corners()
 
@@ -299,9 +298,7 @@
         self._width = int(self._viewport_size.x / scale)
         self._height = int(self._viewport_size.y / scale)
         self._recalculate_corners()
-=======
-        self.position.y = y
-        self._y_min = int(self.y - self.height/2)
+
 
 def translate_object(obj: Drawable, x: float, y: float, z: float):
     # Grabbing
@@ -309,9 +306,10 @@
         point.x += x
         point.y += y
         # point.z += z
+
+
 def scale_object(obj: Drawable, x: float, y: float, z: float):
     # Scaling
     for point in obj:
         point.x *= x
-        point.y *= y
->>>>>>> 3a144120
+        point.y *= y