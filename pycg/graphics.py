"""Computer Graphics API."""

<<<<<<< HEAD
from math import sqrt, cos, sin, inf, pi
from typing import Iterable, List, Tuple, Sequence
=======
from math import cos, sin, inf, pi
from typing import Iterable, Tuple, Sequence
>>>>>>> e160f1c5

from blas import Vector, Matrix
from utilities import pairwise, clamp, rotate_2D


class Painter():
    """Interface providing primitive graphics drawing on a 2D canvas"""

    def _error(self):
        raise NotImplementedError("Painter is an abstract class.")

    def draw_pixel(self, x: int, y: int):
        self._error()

    def draw_line(self, xa: int, ya: int, xb: int, yb: int):
        # Bresenham's line algorithm, which is based on a decision parameter p
        # allowing to solve y = mx + c using only integer operations {+, -, 2*}
        xa, ya, xb, yb = int(xa), int(ya), int(xb), int(yb)  # coerce to int
        dx = xb - xa
        dy = yb - ya
        sign_x = +1 if dx >= 0 else -1
        sign_y = +1 if dy >= 0 else -1
        x, y = xa, ya

        # common subexpression optimization
        DX2 = 2*dx*sign_x
        DY2 = 2*dy*sign_y
        DY2X2 = DY2 - DX2
        DX2Y2 = DX2 - DY2

        if abs(dx) >= abs(dy):
            # pi = (d1-d2)*dx, d1 = y - yi, d2 = (yi + 1) - y => p = 2*dy - dx
            p = 2*dy*sign_y - dx*sign_x

            # dp = 2*dy - 2*dx*inc_x
            for _ in range(dx*sign_x + 1):
                self.draw_pixel(x, y)
                x += sign_x
                if p >= 0:
                    y += sign_y
                    p += DY2X2
                else:
                    p += DY2
        else:
            # pi = (d1-d2)*dy, d1 = x - xi, d2 = (xi + 1) - x => p = 2*dx - dy
            p = 2*dx*sign_x - dy*sign_y

            # dp = 2*dx - 2*dy*inc_y
            for _ in range(dy*sign_y + 1):
                self.draw_pixel(x, y)
                y += sign_y
                if p >= 0:
                    x += sign_x
                    p += DX2Y2
                else:
                    p += DX2

    def draw_polygon(self, points: Sequence[Tuple[int, int]]):
        self._error()


class Renderer():
    """Like a `Painter`, but in 3D."""

    def _error(self):
        raise NotImplementedError("Renderer is an abstract class.")

    def render_pixel(self, x: float, y: float, z: float):
        self._error()

    def render_line(self, xa: float, ya: float, za: float, xb: float, yb: float, zb: float):
        self._error()

    def render_polygon(self, points: Sequence[Tuple[float, float, float]]):
        self._error()


class Transformation:
    """Representation of Transformations in 3D Homogeneous Coordinates.

    Methods such as `translate`, `rotate` and `scale` modify the calling object
    and return it afterwards, allowing for chaining. eg:

        t = Transformation().translate(tx, ty, tz).rotate(theta).scale(s)

    Where operations are always applied in the order S -> R -> T.
    """

    def __init__(self):
        self.translation = Vector(0, 0, 0)
        self.rotation = 0
        self.scaling = Vector(1, 1, 1)

    def is_identity(self) -> bool:
        return (self.translation.length == 0
                and self.rotation == 0
                and self.scaling == Vector(1, 1, 1))

    def translate(self, tx: float, ty: float, tz: float = 0):
        self.translation += (tx, ty, tz)
        return self

    def rotate(self, theta):
        self.rotation = (self.rotation + theta) % (2*pi)
        return self

    def scale(self, scale: float, sy: float = None, sz: float = None, sx: float = None):
        # scale all axis the same when given a single factor
        if not sx and not sy and not sz:
            sx = scale
            sy = scale
            sz = scale
        # otherwise, assume the first factor is for sx and use 1 as default
        else:
            sx = scale
            sy = sy or 1
            sz = sz or 1
        self.scaling.x *= sx
        self.scaling.y *= sy
        self.scaling.z *= sz
        return self

    @staticmethod
    def _scaling(scales: Sequence[float]) -> Matrix:
        t = Matrix.identity(4)
        for i in range(t.rows - 1):
            t[i][i] = scales[i]  # modify each diagonal to the scaling
        return t

    @staticmethod
    def _translation(deltas: Sequence[float]) -> Matrix:
        t = Matrix.identity(4)
        for i in range(t.rows - 1):
            t[i][-1] = deltas[i]  # apply delta to last column of each row
        return t

    @staticmethod
    def rotation_x(theta: float) -> Matrix:
        cs, sn = cos(theta), sin(theta)
        return Matrix([1, 0,  0,   0],
                      [0, cs, -sn, 0],
                      [0, sn, cs,  0],
                      [0, 0,  0,   1])

    @staticmethod
    def rotation_y(theta: float) -> Matrix:
        cs, sn = cos(theta), sin(theta)
        return Matrix([cs,  0, sn, 0],
                      [0,   1, 0,  0],
                      [-sn, 0, cs, 0],
                      [0,   0, 0,  1])

    @staticmethod
    def rotation_z(theta: float) -> Matrix:
        cs, sn = cos(theta), sin(theta)
        return Matrix([cs, -sn, 0, 0],
                      [sn, cs,  0, 0],
                      [0,   0,  1, 0],
                      [0,   0,  0, 1])

    def matrix(self, pivot = None, axis: Vector = None) -> Matrix:
        """Gets the 4x4 Matrix that performs this transformation on vectors.
        Pivot defaults to global origin and axis to the global Z axis.
        """
        if self.is_identity(): return Matrix.identity(4)

        # notice the axis is always a new variable -> ok to mutate
        pivot = pivot or Point(0, 0, 0)
        axis = axis.normalized() if axis else Vector(0, 0, 1)

        # we need to translate pivot to origin for scaling and rotation
        to_origin = Transformation._translation(-pivot)
        back_from_origin = Transformation._translation(pivot)
        scale = Transformation._scaling(self.scaling)

        # align object axis to the XY plane by rotating along X
        projectiony_yz = Vector(axis.y, axis.z)
        align_xy_angle = (-Vector.angle(projectiony_yz, Vector(1, 0))
                          if projectiony_yz.length != 0 else 0)
        y, _ = rotate_2D(axis.y, axis.z, align_xy_angle)
        align_xy = Transformation.rotation_x(align_xy_angle)
        unalign_xy = Transformation.rotation_x(-align_xy_angle)

        # align new object axis with the Y axis by rotating along Z
        projection_xy = Vector(axis.x, y)
        align_y_angle = (-Vector.angle(projection_xy, Vector(0, 1))
                         if projection_xy.length != 0 else 0)
        align_y = Transformation.rotation_z(align_y_angle)
        unalign_y = Transformation.rotation_z(-align_y_angle)

        # then, we rotate along Y by the angle we actually wanted
        rotate_aligned = Transformation.rotation_y(self.rotation)

        # translation is easy
        translate = Transformation._translation(self.translation)

        # this should be read bottom-up:
        return (back_from_origin
                @ translate
                @ unalign_xy
                @ unalign_y
                @ rotate_aligned
                @ align_y
                @ align_xy
                @ scale
                @ to_origin)


class Drawable():
    """Common interface for all graphical objects."""

    def _error(self):
        raise NotImplementedError("Drawable is an abstract class.")

    def render(self, renderer: Renderer):
        self._error()

    def transform(self, transformation: Matrix):
        self._error()

    def center(self):  # -> Point:
        self._error()


class Point(Drawable, Vector):
    def __init__(self, x, y, z = 0, _=1):
        Vector.__init__(self, x, y, z, 1)

    @staticmethod
    def from_vector(vec: Vector):
        w = vec[3] if len(vec) >= 4 else 1
        w = w if abs(w) > 0 else 1
        return Point(vec.x / w, vec.y / w, vec.z / w, w)

    def __repr__(self):  # as per the Well-known text representation of geometry
        return f"POINT ({self.x} {self.y} {self.z})"

    def __eq__(self, other):
        if len(other) < 2: return False
        for a, b in zip(self, other):
            if a != b:
                return False
        return True

    def render(self, renderer: Renderer):
        renderer.render_pixel(self.x, self.y, self.z)

    def transform(self, transformation: Matrix):
        self.x, self.y, self.z, self[3] = Point.from_vector(transformation @ self)

    def center(self):  # -> Point:
        return Point(*self)


class Linestring(Drawable):
    """Open polygon defined by a sequence of connected points."""

    def __init__(self, points: Sequence[Point]):
        assert(len(points) >= 2)
        self._points = points

    def __len__(self):
        return len(self._points)

    def __getitem__(self, key: int) -> Point:
        return self._points[key]

    def __setitem__(self, key: int, point: Point):
        self._points[key] = point

    def __repr__(self):  # WKT
        points = ', '.join(f'{p.x} {p.y} {p.z}' for p in self._points)
        return f"LINESTRING ({points})"

    def __eq__(self, other: Iterable) -> bool:
        if len(other) != len(self): return False
        for p1, p2 in zip(self, other):
            if p1 != p2:
                return False
        return True

    def render(self, renderer: Renderer):
        for pa, pb in pairwise(self._points):
            renderer.render_line(pa.x, pa.y, pa.z, pb.x, pb.y, pb.z)

    def transform(self, transformation: Matrix):
        for i, point in enumerate(self._points):
            self._points[i] = Point(*(transformation @ point))

    def center(self) -> Point:
        # to avoid overweighting repeated points, only average over unique ones
        points = set({tuple(p) for p in self._points})
        average = Point(0, 0, 0)
        for p in points:
            average += p
        return average / len(points)


class Polygon(Linestring):
    """Filled polygon."""

    def __init__(self, points: Sequence[Point]):
        assert(len(points) >= 3)
        points = list(points)
        if points[-1] != points[0]:  # ensures polygons are closed
            p = points[0]
            points.append(Point(p.x, p.y, p.z))
        super().__init__(points)

    def __repr__(self):  # WKT
        points = ', '.join(f'{p.x} {p.y} {p.z}' for p in self._points)
        return f"POLYGON (({points}))"

    def render(self, renderer: Renderer):
        renderer.render_polygon([(p.x, p.y, p.z) for p in self._points])


class Bezier(Linestring):
    def __init__(self, points: Sequence[Point], step=0.01):
        super().__init__(bezier(points, step))


class BSpline(Linestring):
    def __init__(self, points: Sequence[Point], step=0.01):
        super().__init__(bSpline(points, step))


class Wireframe(Drawable):
    """3D model as a collection of wires."""

    def __init__(self, faces: Sequence[Linestring]):
        assert(len(faces) >= 1)
        self.faces= faces

    def __repr__(self):
        faces = ','.join(repr(line).removeprefix('LINESTRING ') for line in self.faces)
        return f"MULTILINESTRING ({faces})"

    def __eq__(self, other) -> bool:
        return (isinstance(other, Wireframe)
                and self.faces == other.faces)

    def render(self, renderer: Renderer):
        for line in self.faces:
            line.render(renderer)

    def transform(self, transformation: Matrix):
        for line in self.faces:
            line.transform(transformation)

    def center(self) -> Point:
        average = Point(0, 0, 0)
        for line in self.faces:
            average += line.center()
        return average / len(self.faces)


class Mesh(Drawable):
    """3D model as a collection of faces."""

    def __init__(self, faces: Sequence[Polygon]):
        assert(len(faces) >= 1)
        self.faces = faces

    def __repr__(self):
        faces = ','.join(repr(face).removeprefix('POLYGON ') for face in self.faces)
        return f"MULTIPOLYGON ({faces})"

    def __eq__(self, other) -> bool:
        return (isinstance(other, Mesh)
                and self.faces == other.faces)

    def render(self, renderer: Renderer):
        for face in self.faces:
            face.render(renderer)

    def transform(self, transformation: Matrix):
        for face in self.faces:
            face.transform(transformation)

    def center(self) -> Point:
        average = Point(0, 0, 0)
        for face in self.faces:
            average += face.center()
        return average / len(self.faces)

class Surface(Wireframe):
    """3D model defined by a set of points and lines linking every row and column (assumes 16nx16)"""
   
    def __init__(self, points: Sequence[Point], step=0.05):
        points = bezierSurface(points, step)
        self.points = []
        for line in points:
            for point in line:
                self.points.append(point)
        self.lines = []

        # connect rows
        x = 0
        z = 1
        for _ in self.points:
            if z % len(points[0]) != 0:
                self.lines.append([x, z])
            x+=1
            z+=1

        x = 0
        z = len(points)
        c = 0

        # connect columns
        for _ in self.points:
            if (z > len(points)):
                c+=1
                x = c
                z = len(points) +c
            if z >= len(self.points):
                break
            self.lines.append([x,z])
            x+=len(points)
            z+=len(points)
        # print(self.lines)

class Camera(Renderer):
    """Implements object rendering, calling a painter to draw to the screen."""

    def __init__(
        self,
        painter: Painter,
        size: Vector,
        offset: Point = None,
    ):
        self.painter = painter
        self._viewport_size = size
        self._zoom = 1.0
        self._offset = offset or Vector(0, 0)  # canvas-relative position

        # these define the view plane since up and normal are orthogonal
        self._position = Point(0, 0, 500)
        self._up = Vector(0, 1, 0)
        self._normal = Vector(0, 0, -1)
        self._thetas = Vector(0, 0, 0)

        self._dirty = True
        self._world_to_view = None
        self._view_to_screen = None
        self.line_clipping_algorithm = 'Liang-Barsky'

    def render_pixel(self, x: float, y: float, z: float):
        self._recompute_matrixes()
        p = Point.from_vector(self._world_to_view @ Point(x, y, z))
        if -1 <= p.x <= 1 and -1 <= p.y <= 1:
            x, y, *_ = self._view_to_screen @ p
            self.painter.draw_pixel(int(p.x), int(p.y))

    def render_line(self, xa: float, ya: float, za: float, xb: float, yb: float, zb: float):
        self._recompute_matrixes()
        a = Point.from_vector(self._world_to_view @ Point(xa, ya, za))
        b = Point.from_vector(self._world_to_view @ Point(xb, yb, zb))
        clipper = (make_clipper(-1, +1, -1, +1)
                   if self.line_clipping_algorithm == 'Cohen-Sutherland'
                   else clip_line)
        clipped = clipper(a.x, a.y, b.x, b.y)
        if clipped:
            xa, ya, xb, yb = clipped
            a = self._view_to_screen @ Point(xa, ya)
            b = self._view_to_screen @ Point(xb, yb)
            self.painter.draw_line(int(a.x), int(a.y), int(b.x), int(b.y))

    def render_polygon(self, points: Sequence[Tuple[float, float, float]]):
        self._recompute_matrixes()

        clipspace = []
        for x, y, z in points:
            x, y, *_ = Point.from_vector(self._world_to_view @ Point(x, y, z))
            clipspace.append((x, y))

        clipped = clip_polygon(clipspace)

        screenspace = []
        for x, y in clipped:
            x, y, *_ = self._view_to_screen @ Point(x, y)
            screenspace.append((int(x), int(y)))

        if screenspace: self.painter.draw_polygon(screenspace)

    def _recompute_matrixes(self):
        if not self._dirty: return

        half_size = self._viewport_size / 2
        focal_distance = 500

        center = Transformation().translate(-self.x, -self.y, -self.z).matrix()
        align_x = Transformation.rotation_x(-self._thetas.x)
        align_y = Transformation.rotation_y(-self._thetas.y)
        align_z = Transformation.rotation_z(-self._thetas.z)
        align = align_z @ align_y @ align_x

        project = Matrix([1, 0, 0,                 0],
                         [0, 1, 0,                 0],
                         [0, 0, 1,                 0],
                         [0, 0, -1/focal_distance, 0])
        scaling = half_size / self.zoom
        normalize = Transformation().scale(1/scaling.x, 1/scaling.y).matrix()

        self._world_to_view = (normalize @ project) @ (align @ center)

        resize = Transformation().scale(half_size.x, half_size.y).matrix()
        corner = Transformation().translate(half_size.x, -half_size.y).matrix()
        invert_y = Transformation().scale(1, -1).matrix()
        offset = Transformation().translate(self._offset.x, self._offset.y).matrix()
        self._view_to_screen = offset @ invert_y @ corner @ resize

        self._dirty = False

    ROLL, PITCH, YAW = 2, 0, 1
    def rotate(self, theta: float, axis: int = 2):
        """Rotates the camera's viewpoint on some axis (ROLL|PITCH|YAW)."""

        if theta == 0: return

        # (u, v, n) make an orthonormal basis for the camera's viewpoint
        v = Vector(self._up.x, self._up.y, self._up.z, 1)
        n = Vector(self._normal.x, self._normal.y, self._normal.z, 1)

        # we rotate them together and extract our view plane + normal back
        rotation = Transformation().matrix()
        if axis == Camera.ROLL:
            rotation = Transformation.rotation_z(theta)
            self._thetas.z = (self._thetas.z + theta) % (2*pi)
        elif axis == Camera.PITCH:
            rotation = Transformation.rotation_x(theta)
            self._thetas.x = (self._thetas.x + theta) % (2*pi)
        elif axis == Camera.YAW:
            rotation = Transformation.rotation_y(theta)
            self._thetas.y = (self._thetas.y + theta) % (2*pi)

        self._up.x, self._up.y, self._up.z, _ = rotation @ v
        self._normal.x, self._normal.y, self._normal.z, _ = rotation @ n
        self._dirty = True

    @property
    def viewport_size(self) -> Vector:
        return Vector(self._viewport_size.x, self._viewport_size.y)

    @viewport_size.setter
    def viewport_size(self, size: Tuple[int, int]):
        w, h = size
        if w == self._viewport_size.x and h == self._viewport_size.y: return
        self._viewport_size = Vector(w, h)
        self._dirty = True

    @property
    def zoom(self) -> float:
        return self._zoom

    @zoom.setter
    def zoom(self, scale: float):
        if scale <= 0: raise ValueError("Camera zoom should be strictly positive.")
        elif scale == self._zoom: return
        self._zoom = scale
        self._dirty = True

    @property
    def offset(self) -> Vector:
        return Vector(self._offset.x, self._offset.y)

    @offset.setter
    def offset(self, offset: Tuple[int, int]):
        x, y = offset
        if x == self._offset.x and y == self._offset.y: return
        self.offset = Vector(x, y)
        self._dirty = True

    @property
    def x(self):
        return self._position.x

    @x.setter
    def x(self, x):
        if x == self._position.x: return
        self._position.x = x
        self._dirty = True

    @property
    def y(self):
        return self._position.y

    @y.setter
    def y(self, y):
        if y == self._position.y: return
        self._position.y = y
        self._dirty = True

    @property
    def z(self):
        return self._position.z

    @z.setter
    def z(self, z):
        if z == self._position.z: return
        self._position.z = z
        self._dirty = True

    @property
    def view_up(self):
        return Vector(*self._up)

    @property
    def view_forward(self):
        return Vector(*self._normal)

    @property
    def view_right(self):
        return Vector.cross(self._normal, self._up)


class Color:
    def __init__(self, r, g, b, a = 0xFF):
        self._r = clamp(int(r), 0x00, 0xFF)
        self._g = clamp(int(g), 0x00, 0xFF)
        self._b = clamp(int(b), 0x00, 0xFF)
        self._a = clamp(int(a), 0x00, 0xFF)

    def __repr__(self):
        return '#' + ''.join('%02x' % x for x in (self.r, self.g, self.b))

    def __eq__(self, other) -> bool:
        return self.r == other.r \
           and self.g == other.g \
           and self.b == other.b \
           and self.a == other.a

    @property
    def r(self):
        return self._r

    @r.setter
    def r(self, r):
        self._r = clamp(int(r), 0x00, 0xFF)

    @property
    def g(self):
        return self._g

    @g.setter
    def g(self, g):
        self._g = clamp(int(g), 0x00, 0xFF)

    @property
    def b(self):
        return self._b

    @b.setter
    def b(self, b):
        self._b = clamp(int(b), 0x00, 0xFF)

    @property
    def a(self):
        return self._a


def clip_line(xa: float, ya: float, xb: float, yb: float) -> Sequence[float]:
    """Straightforward Liang-Barsky normalized line clipping algorithm."""

    # we assume input coordinates are normalized
    x_min, x_max = (-1, 1)
    y_min, y_max = (-1, 1)

    # compute distance from window borders
    qs = (
        xa - x_min, # left
        x_max - xa, # right
        ya - y_min, # bottom
        y_max - ya, # up
    )

    # also the displacements
    dx = xb - xa
    dy = yb - ya
    ps = (-dx, dx, -dy, dy)

    # when any p == 0, the line is parallel to one side of the window, in
    # which case we can quickly tell whether the line is completely outside
    for p, q in zip(ps, qs):
        if p == 0 and q < 0:
            return []

    # for all other cases, we take an argument u in [0,1] and consider
    # x = xa + u*dx        and        y = yb + u*dy
    u1, u2 = 0, 1

    # update parameters
    for p, q in zip(ps, qs):
        if p < 0:    # out -> in
            u1 = max(u1, q / p)
        elif p > 0:  # in -> out
            u2 = min(u2, q / p)
    else:
        if u1 > u2:  # line completely outside
            return []

    # by default, assume no clipping
    x1, y1, x2, y2 = xa, ya, xb, yb

    # if zero we reject u1
    if u1 != 0:
        x1 = xa + u1*dx
        y1 = ya + u1*dy

    # if one we reject u2
    if u2 != 1:
        x2 = xa + u2*dx
        y2 = ya + u2*dy

    return [x1, y1, x2, y2]


def make_clipper(x_min: float, x_max: float, y_min: float, y_max: float):
    """Creates a line clipper that respects the given window bounds."""

    def _cohen_sutherland(xa: float, ya: float, xb: float, yb: float) -> Sequence[float]:
        # This method uses 4 bits and 9 quadrants to heuristically discover if
        # lines will cross the window or not
        #    1001 |  1000  | 1010
        #       __|________|__
        #         |        |
        #   0001  |  0000  | 0010
        #       __|________|__
        #         |        |
        #   0101  |  0100  | 0110
        left = 0b001
        right = 0b0010
        bottom = 0b100
        top = 0b1000
        inside = 0b000

        def calculate_rc(x: float, y: float):
            code = 0
            if x < x_min: code |= left
            if y < y_min: code |= bottom
            if x > x_max: code |= right
            if y > y_max: code |= top
            return code

        rcStart = calculate_rc(xa, ya)
        rcEnd   = calculate_rc(xb, yb)
        x1, y1, x2, y2 = xa, ya, xb, yb
        while True:
            if rcEnd == rcStart == inside:  # completely contained
                return [x1, y1, x2, y2]
            elif (rcStart & rcEnd) != 0:  # completely outside
                return []

            # could be visible. get at least one that is outside the window
            x, y = 0, 0
            outside_rc = rcEnd if rcEnd != inside else rcStart

            # used to calculate m and 1/m
            dy = yb - ya
            dx = xb - xa

            if outside_rc & left:
                x = x_min
                y = ya + dy/dx * (x_min - xa)
            elif outside_rc & right:
                x = x_max
                y = ya + dy/dx * (x_max - xa)
            elif outside_rc & bottom:
                y = y_min
                x = xa + dx/dy * (y_min - ya)
            elif outside_rc & top:
                y = y_max
                x = xa + dx/dy * (y_max - ya)

            if outside_rc == rcStart:
                x1, y1 = x, y
                rcStart = calculate_rc(x1, y1)
            else:
                x2, y2 = x, y
                rcEnd = calculate_rc(x2, y2)

    return _cohen_sutherland


def clip_polygon(points: Sequence[Tuple[float, float]]) -> Sequence[Tuple[float, float]]:
    """Sutherland polygon clipping algorithm over a normalized window."""

    # we assume input coordinates are normalized
    x_min, x_max = (-1, 1)
    y_min, y_max = (-1, 1)

    # Sutherland-Hodgman works well with Cohen-Sutherland
    clip_left = make_clipper(x_min, +inf, -inf, +inf)
    clip_up = make_clipper(-inf, +inf, -inf, y_max)
    clip_right = make_clipper(-inf, x_max, -inf, +inf)
    clip_down = make_clipper(-inf, +inf, y_min, +inf)

    for clip in (clip_left, clip_up, clip_right, clip_down):
        if not points: break
        new = []
        for a, b in pairwise(points):
            segment = clip(a[0], a[1], b[0], b[1])
            if not segment: continue
            xa, ya, xb, yb = segment
            new.append((xa, ya))
            if (xb, yb) != b: new.append((xb, yb))
        if new and new[-1] != new[0]: new.append(new[0])
        points = new

    return points


def bezier(points: Sequence[Point], step: float) -> Sequence[Point]:
    """Assumes number of points is of the form (4 + 3*i), iterates 4 by 4."""
    if len(points) < 3: return points
    if len(points) == 3: points = [points[0], points[1], points[1], points[2]]

    curve = []

    j = 0
    M = Matrix([-1, 3,  -3, 1],
               [3,  -6, 3,  0],
               [-3, 3,  0,  0],
               [1,  0,  0,  0])
    for i in range(0, len(points) - 3, 3):
        j = 0
        MxGx = M @ Vector(points[i].x, points[i+1].x, points[i+2].x, points[i+3].x)
        MxGy = M @ Vector(points[i].y, points[i+1].y, points[i+2].y, points[i+3].y)
        while j < 1:
            T = Matrix([j*j*j, j*j, j, 1])
            Gx = T @ MxGx
            Gy = T @ MxGy
            curve.append(Point(Gx[0], Gy[0]))
            j += step

    return curve

def bezierSurface(points: Sequence[Point], step: float) -> Sequence[Point]:
    """Assumes number of points is of the form (4 + 3*i), iterates 4 by 4."""
    if len(points) < 16: return points
    surface: List[List[Point]] = []
    M = Matrix([-1, 3,  -3, 1],
               [3,  -6, 3,  0],
               [-3, 3,  0,  0],
               [1,  0,  0,  0])
    Mt = M.transpose()

    for i in range(0, len(points) - 15, 15):
        Gx = Matrix([points[i].x, points[i+1].x, points[i+2].x, points[i+3].x],
                    [points[i+4].x, points[i+5].x, points[i+6].x, points[i+7].x],
                    [points[i+8].x, points[i+9].x, points[i+10].x, points[i+11].x],
                    [points[i+12].x, points[i+13].x, points[i+14].x, points[i+15].x])
        Gy = Matrix([points[i].y, points[i+1].y, points[i+2].y, points[i+3].y],
                    [points[i+4].y, points[i+5].y, points[i+6].y, points[i+7].y],
                    [points[i+8].y, points[i+9].y, points[i+10].y, points[i+11].y],
                    [points[i+12].y, points[i+13].y, points[i+14].y, points[i+15].y])
        Gz = Matrix([points[i].z, points[i+1].z, points[i+2].z, points[i+3].z],
                    [points[i+4].z, points[i+5].z, points[i+6].z, points[i+7].z],
                    [points[i+8].z, points[i+9].z, points[i+10].z, points[i+11].z],
                    [points[i+12].z, points[i+13].z, points[i+14].z, points[i+15].z])
        s = 0
        si = 0
        while s < 1:
            S = Matrix([s*s*s, s*s, s, 1])
            SxM = S @ M
            SxMxGx = SxM @ Gx
            SxMxGy = SxM @ Gy
            SxMxGz = SxM @ Gz
            t = 0
            ti = 0
            surface.append([])
            while t < 1:
                T = Matrix([t*t*t, t*t, t, 1]).transpose()
                MtxTt = Mt @ T
                Qx = SxMxGx @ MtxTt
                Qy = SxMxGy @ MtxTt
                Qz = SxMxGz @ MtxTt
                # print(Qz)
                surface[-1].append(Point(Qx[0][0], Qy[0][0], Qz[0][0]))
                t += step
                ti+=1
            # print("end")
            s += step
            si+=1
    return surface


def bSpline(points: Sequence[Point], step: float) -> Sequence[Point]:
    if len(points) < 3: return points
    if len(points) == 3: points = [points[0], points[1], points[1], points[2]]

    curve = []

    d1 = step
    d2 = d1*step
    d3 = d2*step
    E = Matrix([0,    0,    0,  1],
               [d3,   d2,   d1, 0],
               [6*d3, 2*d2, 0,  0],
               [6*d3, 0,    0,  0])
    M = (1/6)*Matrix([-1, 3,  -3, 1],
                     [3,  -6, 3,  0],
                     [-3, 0,  3,  0],
                     [1,  4,  1,  0])
    ExM = E @ M
    for i in range(0, len(points) - 3):
        G = Matrix(points[i], points[i+1], points[i+2], points[i+3])
        D = ExM @ G
        j = 0
        while True:
            j += step
            if j >= 1: break
            curve.append(Point(D[0][0], D[0][1]))
            D[0] += D[1]
            D[1] += D[2]
            D[2] += D[3]

    return curve<|MERGE_RESOLUTION|>--- conflicted
+++ resolved
@@ -1,12 +1,7 @@
 """Computer Graphics API."""
 
-<<<<<<< HEAD
-from math import sqrt, cos, sin, inf, pi
-from typing import Iterable, List, Tuple, Sequence
-=======
 from math import cos, sin, inf, pi
-from typing import Iterable, Tuple, Sequence
->>>>>>> e160f1c5
+from typing import Iterable, Tuple, Sequence, List
 
 from blas import Vector, Matrix
 from utilities import pairwise, clamp, rotate_2D
@@ -393,9 +388,10 @@
             average += face.center()
         return average / len(self.faces)
 
+
 class Surface(Wireframe):
     """3D model defined by a set of points and lines linking every row and column (assumes 16nx16)"""
-   
+
     def __init__(self, points: Sequence[Point], step=0.05):
         points = bezierSurface(points, step)
         self.points = []
@@ -429,6 +425,7 @@
             x+=len(points)
             z+=len(points)
         # print(self.lines)
+
 
 class Camera(Renderer):
     """Implements object rendering, calling a painter to draw to the screen."""
@@ -845,10 +842,45 @@
 
     return curve
 
+
+def bSpline(points: Sequence[Point], step: float) -> Sequence[Point]:
+    if len(points) < 3: return points
+    if len(points) == 3: points = [points[0], points[1], points[1], points[2]]
+
+    curve = []
+
+    d1 = step
+    d2 = d1*step
+    d3 = d2*step
+    E = Matrix([0,    0,    0,  1],
+               [d3,   d2,   d1, 0],
+               [6*d3, 2*d2, 0,  0],
+               [6*d3, 0,    0,  0])
+    M = (1/6)*Matrix([-1, 3,  -3, 1],
+                     [3,  -6, 3,  0],
+                     [-3, 0,  3,  0],
+                     [1,  4,  1,  0])
+    ExM = E @ M
+    for i in range(0, len(points) - 3):
+        G = Matrix(points[i], points[i+1], points[i+2], points[i+3])
+        D = ExM @ G
+        j = 0
+        while True:
+            j += step
+            if j >= 1: break
+            curve.append(Point(D[0][0], D[0][1]))
+            D[0] += D[1]
+            D[1] += D[2]
+            D[2] += D[3]
+
+    return curve
+
+
 def bezierSurface(points: Sequence[Point], step: float) -> Sequence[Point]:
     """Assumes number of points is of the form (4 + 3*i), iterates 4 by 4."""
     if len(points) < 16: return points
     surface: List[List[Point]] = []
+
     M = Matrix([-1, 3,  -3, 1],
                [3,  -6, 3,  0],
                [-3, 3,  0,  0],
@@ -885,44 +917,9 @@
                 Qx = SxMxGx @ MtxTt
                 Qy = SxMxGy @ MtxTt
                 Qz = SxMxGz @ MtxTt
-                # print(Qz)
                 surface[-1].append(Point(Qx[0][0], Qy[0][0], Qz[0][0]))
                 t += step
-                ti+=1
-            # print("end")
+                ti += 1
             s += step
-            si+=1
-    return surface
-
-
-def bSpline(points: Sequence[Point], step: float) -> Sequence[Point]:
-    if len(points) < 3: return points
-    if len(points) == 3: points = [points[0], points[1], points[1], points[2]]
-
-    curve = []
-
-    d1 = step
-    d2 = d1*step
-    d3 = d2*step
-    E = Matrix([0,    0,    0,  1],
-               [d3,   d2,   d1, 0],
-               [6*d3, 2*d2, 0,  0],
-               [6*d3, 0,    0,  0])
-    M = (1/6)*Matrix([-1, 3,  -3, 1],
-                     [3,  -6, 3,  0],
-                     [-3, 0,  3,  0],
-                     [1,  4,  1,  0])
-    ExM = E @ M
-    for i in range(0, len(points) - 3):
-        G = Matrix(points[i], points[i+1], points[i+2], points[i+3])
-        D = ExM @ G
-        j = 0
-        while True:
-            j += step
-            if j >= 1: break
-            curve.append(Point(D[0][0], D[0][1]))
-            D[0] += D[1]
-            D[1] += D[2]
-            D[2] += D[3]
-
-    return curve+            si += 1
+    return surface