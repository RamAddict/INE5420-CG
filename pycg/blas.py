"""A custom implementation of some Basic Linear Algebra Subprograms (BLAS)."""

from typing import Iterable, Union


class Vector:
    def __init__(self, x, y, *others):
        self._coordinates = [x, y] + list(others)

    def __getitem__(self, key):
        return self._coordinates[key]

    def __setitem__(self, key, item):
        self._coordinates[key] = item

    def __len__(self):
        return len(self._coordinates)

    def __repr__(self):
        return str(self._coordinates)

    def __add__(self, other: Iterable):
        try:
            small, big = sorted((self, other), key=len)
            limit = len(small)
            v = (x + small[i] if i < limit else x for i, x in enumerate(big))
            return Vector(*v)
        except BaseException as exc:
            raise NotImplementedError from exc

    def __radd__(self, other):
        return self + other

    def __sub__(self, other: Iterable):
        return self + tuple(-x for x in other)

    def __rsub__(self, other):
        return other + (-self)

    def __mul__(self, other: Union[Iterable, int, float, complex]):
        if isinstance(other, (int, float, complex)):  # scalar product
            return Vector(*(x * other for x in self))
        else:  # dot product
            try:
                dim = min(len(self), len(other))
                return sum(self[i] * other[i] for i in range(dim))
            except BaseException as exc:
                raise NotImplementedError from exc

    def __rmul__(self, other):
        return self * other

    def __neg__(self):
        return self * -1

    def __truediv__(self, scalar):
        return self * 1/scalar

    def __mod__(self, z):
        return Vector(*(x % z for x in self))

    def __lshift__(self, k: int):  # rotate vector elements to the left
        return Vector(*(self[k:] + self[:k]))

    def __rshift__(self, k: int):  # rotate vector elements to the right
        return Vector(*(self[-k:] + self[:-k]))

    def __eq__(self, other):
        if len(self) != len(other):
            return False
        for i, v in enumerate(self):
            if v != other[i]:
                return False
        return True

    # @TODO: matrix multiplication (operator @)
    # def __matmul__(self, other):
    #     pass
    #
    # def __rmatmul__(self, other):
    #     pass

    @property
    def x(self):
        return self[0]

    @x.setter
    def x(self, x):
        self[0] = x

    @property
    def y(self):
        return self[1]

    @y.setter
    def y(self, y):
        self[1] = y

    @property
    def z(self):
        return self[2]

    @z.setter
    def z(self, z):
        self[2] = z


class Matrix(Vector):
    """Row-major Matrix class."""

    def __init__(self, first: Iterable, second: Iterable, *others: Iterable):
        rows = (v if isinstance(v, Vector) else Vector(*v)
                for v in (first, second) + others)
        super().__init__(*rows)

    def __mul__(self, other):
        # @FIXME: change error name
        if len(self) != len(other[0]):
            raise NotImplementedError()

        new_matrix = []
        for p in range(len(other)):
            new_column = []
            for j in range(len(self[0])):
                sum = 0
                for i, jj in enumerate(self):
                    sum += jj[j] * other[p][i]
                new_column.append(sum)
            new_matrix.append(Vector(*new_column))
<<<<<<< HEAD
        return Matrix(*new_matrix)

    def center_point(self):
        sum = self._matrix[0]
        for vect in self._matrix[1:]:
            sum+=vect
        return sum
    
    def translate(self, vect: Vector):
        return self._matrix * vect

    @staticmethod
    def identity(size: int):
        if size == 1:
            return 1
        elif size == 2:
            return Matrix(Vector(1, 0), Vector(0, 1))
        elif size == 3:
            return Matrix(Vector(1,0,0), Vector(0,1,0), Vector(0,0,1))
        elif size == 4:
            return Matrix(Vector(1,0,0,0), Vector(0,1,0,0), Vector(0,0,1,0), Vector(0,0,0,1))
        else:
            identity = []
            for i in range(size):
                column = []
                for j in range(size):
                    if i == j:
                        column.append(1)
                    else:
                        column.append(0)
                identity.append(Vector(*column))
            return Matrix(*identity)
=======
        return Matrix(*new_matrix)
>>>>>>> 00f8b606
<|MERGE_RESOLUTION|>--- conflicted
+++ resolved
@@ -1,9 +1,12 @@
 """A custom implementation of some Basic Linear Algebra Subprograms (BLAS)."""
 
-from typing import Iterable, Union
+from typing import Sequence
+from math import cos, sin
 
 
 class Vector:
+    """Structure which can be used as a column vector."""
+
     def __init__(self, x, y, *others):
         self._coordinates = [x, y] + list(others)
 
@@ -19,45 +22,44 @@
     def __repr__(self):
         return str(self._coordinates)
 
-    def __add__(self, other: Iterable):
+    def __add__(self, other: Sequence):
         try:
-            small, big = sorted((self, other), key=len)
-            limit = len(small)
-            v = (x + small[i] if i < limit else x for i, x in enumerate(big))
-            return Vector(*v)
+            return Vector(*[v + other[i] for i, v in enumerate(self)])
         except BaseException as exc:
             raise NotImplementedError from exc
 
     def __radd__(self, other):
         return self + other
 
-    def __sub__(self, other: Iterable):
+    def __sub__(self, other: Sequence):
         return self + tuple(-x for x in other)
 
     def __rsub__(self, other):
         return other + (-self)
 
-    def __mul__(self, other: Union[Iterable, int, float, complex]):
-        if isinstance(other, (int, float, complex)):  # scalar product
-            return Vector(*(x * other for x in self))
-        else:  # dot product
-            try:
-                dim = min(len(self), len(other))
-                return sum(self[i] * other[i] for i in range(dim))
-            except BaseException as exc:
-                raise NotImplementedError from exc
+    def __mul__(self, scalar):  # scalar product
+        try:
+            return Vector(*[scalar * x for x in self])
+        except BaseException as exc:
+            raise NotImplementedError from exc
 
     def __rmul__(self, other):
         return self * other
+
+    def __matmul__(self, other: Sequence):  # dot product
+        try:
+            return sum([v * other[i] for i, v in enumerate(self)])
+        except BaseException as exc:
+            raise NotImplementedError from exc
 
     def __neg__(self):
         return self * -1
 
     def __truediv__(self, scalar):
-        return self * 1/scalar
+        return self * (1 / scalar)
 
     def __mod__(self, z):
-        return Vector(*(x % z for x in self))
+        return Vector(*[x % z for x in self])
 
     def __lshift__(self, k: int):  # rotate vector elements to the left
         return Vector(*(self[k:] + self[:k]))
@@ -72,13 +74,6 @@
             if v != other[i]:
                 return False
         return True
-
-    # @TODO: matrix multiplication (operator @)
-    # def __matmul__(self, other):
-    #     pass
-    #
-    # def __rmatmul__(self, other):
-    #     pass
 
     @property
     def x(self):
@@ -106,60 +101,99 @@
 
 
 class Matrix(Vector):
-    """Row-major Matrix class."""
+    """Matrix structured for row-major access."""
 
-    def __init__(self, first: Iterable, second: Iterable, *others: Iterable):
-        rows = (v if isinstance(v, Vector) else Vector(*v)
-                for v in (first, second) + others)
+    @staticmethod
+    def identity(n: int):
+        """Create an NxN identity Matrix."""
+        rows = []
+        for i in range(n):
+            row = []
+            for j in range(n):
+                row.append(1 if j == i else 0)
+            rows.append(row)
+        return Matrix(*rows)
+
+    @staticmethod
+    def zeros(m: int, n: int):
+        """Create an MxN Matrix filled with zeros."""
+        rows = []
+        for i in range(m):
+            rows.append([0] * n)
+        return Matrix(*rows)
+
+    def __init__(self, first: Sequence, *rest: Sequence):
+        n = len(first)
+        rows = []
+        for row in [first] + list(rest):
+            if len(row) != n:
+                raise ValueError("Matrix row length mismatch.")
+            else:
+                rows.append(row if isinstance(row, Vector) else Vector(*row))
         super().__init__(*rows)
 
-    def __mul__(self, other):
-        # @FIXME: change error name
-        if len(self) != len(other[0]):
-            raise NotImplementedError()
+    @property
+    def rows(self):
+        return len(self)
 
-        new_matrix = []
-        for p in range(len(other)):
-            new_column = []
-            for j in range(len(self[0])):
-                sum = 0
-                for i, jj in enumerate(self):
-                    sum += jj[j] * other[p][i]
-                new_column.append(sum)
-            new_matrix.append(Vector(*new_column))
-<<<<<<< HEAD
-        return Matrix(*new_matrix)
+    @property
+    def columns(self):
+        return len(self[0])
 
-    def center_point(self):
-        sum = self._matrix[0]
-        for vect in self._matrix[1:]:
-            sum+=vect
-        return sum
-    
-    def translate(self, vect: Vector):
-        return self._matrix * vect
+    def is_square(self):
+        return self.rows == self.columns
 
-    @staticmethod
-    def identity(size: int):
-        if size == 1:
-            return 1
-        elif size == 2:
-            return Matrix(Vector(1, 0), Vector(0, 1))
-        elif size == 3:
-            return Matrix(Vector(1,0,0), Vector(0,1,0), Vector(0,0,1))
-        elif size == 4:
-            return Matrix(Vector(1,0,0,0), Vector(0,1,0,0), Vector(0,0,1,0), Vector(0,0,0,1))
+    def translated(self, tx, ty, *ts):
+        """Return a new transformation with an additional translation."""
+        t = Matrix.identity(self.rows)
+        deltas = (tx, ty) + ts
+        for i in range(t.rows - 1):
+            self[i][-1] = deltas[i]  # set last column of each row with delta
+        return t @ self
+
+    def rotated(self, theta: float):
+        """
+        Return a new transformation with an additional rotation.
+        @XXX: Only 2D rotation is implemented, so make sure matrix is 3x3.
+        """
+        cs, sn = cos(theta), sin(theta)
+        t = Matrix([cs, -sn, 0],
+                   [sn, cs,  0],
+                   [0,  0,   1])
+        return t @ self
+
+    def scaled(self, sx, sy, *ss):
+        """Return a new transformation with an additional scaling."""
+        t = Matrix.identity(self.rows)
+        scaling = (sx, sy) + ss
+        for i in range(t.rows - 1):
+            t[i][i] = scaling[i]
+        return t @ self
+
+    def homogenized(self, origin: Sequence):
+        """Return a new version of this transformation using a new origin."""
+        n = len(self)
+        dx, dy = origin[0], origin[1]
+        to_origin = Matrix.identity(n).translated(-dx, -dy)
+        back_from_origin = Matrix.identity(n).translated(dx, dy)
+        return back_from_origin @ self @ to_origin
+
+    def __matmul__(self, other):
+        if isinstance(other, Matrix):
+            m, n, p = self.rows, self.columns, other.columns
+            if other.rows != n:
+                raise ValueError("Matrix has incompatible dimensions.")
+            result = Matrix.zeros(m, p)
+            for i in range(m):
+                for j in range(p):
+                    for k in range(n):
+                        result[i][j] += self[i][k] * other[k][j]
+            return result
+        elif isinstance(other, Vector):
+            n = len(other)
+            if n != self.columns:
+                raise ValueError("Vector has incompatible dimensions.")
+            return Vector(*[line @ other for line in self])
         else:
-            identity = []
-            for i in range(size):
-                column = []
-                for j in range(size):
-                    if i == j:
-                        column.append(1)
-                    else:
-                        column.append(0)
-                identity.append(Vector(*column))
-            return Matrix(*identity)
-=======
-        return Matrix(*new_matrix)
->>>>>>> 00f8b606
+            raise NotImplementedError("Can't multiply Matrix by %s." %
+                                      type(other).__name__)