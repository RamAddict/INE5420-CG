--- conflicted
+++ resolved
@@ -61,12 +61,6 @@
     def __mod__(self, z):
         return Vector(*[x % z for x in self])
 
-    def __lshift__(self, k: int):  # rotate vector elements to the left
-        return Vector(*(self[k:] + self[:k]))
-
-    def __rshift__(self, k: int):  # rotate vector elements to the right
-        return Vector(*(self[-k:] + self[:-k]))
-
     def __eq__(self, other):
         if len(self) != len(other):
             return False
@@ -103,7 +97,6 @@
 class Matrix(Vector):
     """Matrix structured for row-major access."""
 
-<<<<<<< HEAD
     @staticmethod
     def identity(n: int):
         """Create an NxN identity Matrix."""
@@ -114,54 +107,6 @@
                 row.append(1 if j == i else 0)
             rows.append(row)
         return Matrix(*rows)
-=======
-    def __getitem__(self, key):
-        return self._matrix[key]
-    
-    def __setitem__(self, key, vector: Vector):
-        self._matrix[key] = vector
-    
-    def __len__(self):
-        return len(self._matrix)
-    
-    def __repr__(self):
-        return "(%s)" % str(self._matrix)[1:-1]
-
-    def __add__(self, other):
-        dim = min(len(self), len(other))
-        x = Matrix(self._matrix[0] + other._matrix[0])
-        for i in range(dim)[1:]:
-            x._matrix.append(self._matrix[i] + other._matrix[i])
-        return x
-
-    def __mul__(self, other):
-    # @FIXME change error name
-        if (len(self._matrix) != len(other[0])):
-            raise NotImplementedError()
-        new_matrix = []
-        for p in range(len(other)):
-            new_column = []
-            for j in range(len(self._matrix[0])):
-                sum = 0
-                for i, jj in enumerate(self._matrix):
-                    sum += jj[j] * other[p][i]
-                new_column.append(sum)
-            new_matrix.append(Vector(*new_column))
-        return Matrix(*new_matrix)
-
-    def center_point(self):
-        sum = self._matrix[0]
-        for vect in self._matrix[1:]:
-            sum+=vect
-        return sum
-    
-    def translate(self, vect: Vector):
-        # insert coordinates into last line
-        identity = self.identity(len(vect)+1)
-        for j, i in enumerate(identity[:-1]):
-            i[-1] = vect[j]
-        return self._matrix * identity
->>>>>>> 523027c4
 
     @staticmethod
     def zeros(m: int, n: int):
