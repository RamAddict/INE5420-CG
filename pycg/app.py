#!/usr/bin/env python3

from math import inf, radians
from sys import argv
from typing import Optional, Callable, Dict

<<<<<<< HEAD
from PySide2.QtWidgets import (QApplication, QMainWindow, QWidget,
                               QColorDialog, QFileDialog, QMessageBox)
from PySide2.QtGui import QPainter, QIcon, QColor, QKeySequence
from PySide2.QtCore import Qt

from blas import Vector
from graphics import (Point, Line, Wireframe, Painter, Camera, Transformation,
                      Drawable)
from utilities import experp, begin, lerp, sign, to_float
import obj as wavefront_obj
=======
from PySide2.QtWidgets import QApplication, QMainWindow, QWidget, QColorDialog
from PySide2.QtGui import QPainter, QIcon, QColor, QPixmap
from PySide2.QtCore import Qt

from blas import Vector
from graphics import (Point, Line, Wireframe, Painter, Camera, Drawable,
                      Transformation)
from utilities import experp, begin, sign, to_float
>>>>>>> 87b75b6c
from ui.main import Ui_MainWindow
from ui.point import Ui_PointFields


class InteractiveGraphicalSystem(QMainWindow, Ui_MainWindow):
    _console = None

    @staticmethod
    def log(message):
        console = InteractiveGraphicalSystem._console
        if console:
            console.append(str(message))
        else:
            print(message)

    def __init__(self):
        # imported Qt UI setup
        super(InteractiveGraphicalSystem, self).__init__()
        self.setupUi(self)

        self.display_file: Dict[str, Drawable] = dict()

        # viewport setup
        self.viewport = QtViewport(self.canvasFrame,
                                   self.display_file,
                                   self.zoomSlider,
                                   self.eyePositionLabel)
        self.canvasFrame.layout().addWidget(self.viewport)
        self.viewport.setFocus(Qt.OtherFocusReason)

        # debug console setup
        InteractiveGraphicalSystem._console = self.consoleArea
        self.log = lambda message: InteractiveGraphicalSystem.log(message)

        # setting up camera controls
        self.upBtn.clicked.connect(lambda: self.viewport.pan_camera(0, 1))
        self.downBtn.clicked.connect(lambda: self.viewport.pan_camera(0, -1))
        self.leftBtn.clicked.connect(lambda: self.viewport.pan_camera(-1, 0))
        self.rightBtn.clicked.connect(lambda: self.viewport.pan_camera(1, 0))
        self.tiltRightBtn.clicked.connect(
            lambda: self.viewport.tilt_view(radians(-15)))
        self.tiltLeftBtn.clicked.connect(
            lambda: self.viewport.tilt_view(radians(15)))

        # zoom slider setup
        self.zoomSlider.valueChanged.connect(
            lambda _: self.viewport.update_zoom(self.zoomSlider.value(),
                                                self.zoomSlider.minimum(),
                                                self.zoomSlider.maximum()))
        self.zoomSlider.valueChanged.emit(None)

        # setting up scene controls
        self.removeButton.clicked.connect(
            lambda: self.remove_object(self.displayFile.currentRow()))
        self.upListButton.clicked.connect(
            lambda: self.move_object(self.displayFile.currentRow(), -1))
        self.downListButton.clicked.connect(
            lambda: self.move_object(self.displayFile.currentRow(), 1))
        self.newButton.clicked.connect(lambda: begin(
            self.componentWidget.setCurrentWidget(self.objectPage),
            self.typeBox.setCurrentIndex(-1),
            self.nameEdit.setText(""),
        ))
        self.transformButton.clicked.connect(  # ensures something is selected
            lambda: None if self.displayFile.currentRow() < 0
            else self.componentWidget.setCurrentWidget(self.transformPage))

        def handle_save_action():
            if self.displayFile.currentRow() < 0:
                QMessageBox.question(
                    self,
                    "Message",
                    "Please select an object before saving",
                    QMessageBox.Ok
                )
            else:
                name = self.displayFile.currentItem().text()
                model = self.display_file[name]
                path = QFileDialog.getSaveFileName(self, "Select .obj file to save")[0]
                if path.strip() != '':
                    with wavefront_obj.open(path, 'w+') as file:
                        file.write(model, name)

        def handle_load_action():
            path = QFileDialog.getOpenFileName(self, "Select .obj file to load")[0]
            if path.strip() != '':
                with wavefront_obj.open(path, 'r') as file:
                    for model, attributes in file:
                        self.insert_object(
                            model,
                            attributes['name'],
                            color=attributes['usemtl'],  # TODO: better usemtl
                        )

        # setting up save action
        self.actionSave.triggered.connect(handle_save_action)
        self.actionSave.setShortcut(QKeySequence.Save)
        self.actionLoad.triggered.connect(handle_load_action)
        self.toolBar.setContextMenuPolicy(Qt.PreventContextMenu)

        def new_type_select(index: int):
            # clean all fields after 'name', 'color' and 'type'
            while self.formLayout.rowCount() > 3:
                self.formLayout.removeRow(3)

            typename = self.typeBox.itemText(index)
            if typename == 'Point':
                self.formLayout.addRow(PointFields())
            elif typename == 'Line':
                self.formLayout.addRow(PointFields())
                self.formLayout.addRow(PointFields())
            elif typename == 'Wireframe':
                self.formLayout.addRow(PointFields())
                self.formLayout.addRow(PointFields())
                self.formLayout.addRow(PointFields())
                self.formLayout.addRow(make_extra_point())

        def make_extra_point() -> PointFields:
            extra = PointFields()
            extra.set_active(False)
            extra.set_icon('list-add', fallback_text="+")
            extra.set_action(lambda: begin(
                extra.set_active(True),
                extra.set_icon('list-remove', fallback_text="-"),
                extra.set_action(lambda: self.formLayout.removeRow(extra)),
                self.formLayout.addRow(make_extra_point())
            ))
            return extra

        def new_object():
            if self.typeBox.currentIndex() < 0:
                return

            name = self.nameEdit.text()
            typename = self.typeBox.currentText()
            color = self.colorEdit.text()

            # indexes of QLayout.itemAt() depend on the order of UI elements
            obj = None
            if typename == 'Point':
                obj = self.formLayout.itemAt(6).widget().to_point()
            elif typename == 'Line':
                pa = self.formLayout.itemAt(6).widget().to_point()
                pb = self.formLayout.itemAt(7).widget().to_point()
                obj = Line(pa, pb)
            elif typename == 'Wireframe':
                points = []
                for i in range(6, self.formLayout.count() - 1):
                    p = self.formLayout.itemAt(i).widget().to_point()
                    points.append(p)
                obj = Wireframe(*points)

            self.insert_object(obj, name,
                               index=self.displayFile.currentRow() + 1,
                               color=color)
            self.componentWidget.setCurrentWidget(self.emptyPage)

        def pick_color(override: str = None):
            color = QColor(override) if override else \
                    QColorDialog.getColor(initial=QColor(self.colorEdit.text()))
            self.colorEdit.setText(color.name())
            pixmap = QPixmap(100, 100)
            pixmap.fill(color)
            self.colorEdit.setIcon(QIcon(pixmap))

        self.typeBox.currentIndexChanged.connect(new_type_select)
        self.colorEdit.clicked.connect(pick_color)
        pick_color('#01A1d0')
        self.dialogBox.accepted.connect(new_object)
        self.dialogBox.rejected.connect(
            lambda: self.componentWidget.setCurrentWidget(self.emptyPage))

        def do_transformations():
            tx = to_float(self.translateXinput.text()) or 0
            ty = to_float(self.translateYinput.text()) or 0
            theta = radians((to_float(self.angleInput.text()) or 0))
            sx = to_float(self.scaleXinput.text()) or 1
            sy = to_float(self.scaleYinput.text()) or 1
            t = Transformation().translate(tx, ty).rotate(theta).scale(sx, sy)
            # get the correct pivot from dropdown box
            pivot = None
            if self.pivotSelect.currentText() == 'Origin':
                pivot = Point(0, 0)
            elif self.pivotSelect.currentText() == 'Custom':
                pivot = Point(to_float(self.rotateXInput.text()),
                              to_float(self.rotateYInput.text()))
            drawable = self.display_file[self.displayFile.currentItem().text()]
            drawable.transform(t, pivot)
            self.viewport.update()

        def enableRotateLabels():
            custom = self.pivotSelect.currentText() == 'Custom'
            self.rotateXInput.setEnabled(custom)
            self.rotateYInput.setEnabled(custom)

        self.transformConfirm.accepted.connect(do_transformations)
        self.transformConfirm.rejected.connect(
            lambda: self.componentWidget.setCurrentWidget(self.emptyPage))
        self.pivotSelect.currentIndexChanged.connect(enableRotateLabels)

        # render it all
        self.show()
        self.log("Interactive Graphical System initialized.")

    def insert_object(self, obj: Drawable, name,
                      index: int = None, color: str = None) -> int:
        """Put an object in the Display File, returning its position."""

        n = self.displayFile.count()
        if index and (index < 0 or index > n):
            raise IndexError("Invalid Display File index: %d" % index)
        elif index is None:
            index = n

        # when names collide, add a counter (eg name, name1, name2, ...)
        while name in self.display_file:
            self.consoleArea.append(f"Renaming '{name}' on collision.")
            prefix = name.rstrip('0123456789')
            suffix = name[len(prefix):] if len(prefix) < len(name) else '0'
            count = int(suffix) + 1
            name = prefix + str(count)
        self.display_file[name] = obj

        obj.color = color or '#000000'
        self.displayFile.insertItem(index, name)
        self.log("Added %s '%s' to Display File." % (type(obj).__name__, name))
        self.displayFile.setCurrentRow(index)
        self.componentWidget.setCurrentWidget(self.emptyPage)
        self.viewport.update()
        return index

    def remove_object(self, index: int) -> Optional[Drawable]:
        """Take an object out from a certain index in the Display File."""
        item = self.displayFile.takeItem(index)
        if not item:
            return None
        else:
            name = item.text()
            model = self.display_file.pop(name)
            self.log("Removed '%s' from Display File." % name)
            self.viewport.update()
            return model

    def move_object(self, position: int, offset: int):
        """Offset an object's position in the Display File."""
        pos = position + offset
        if pos < 0 or pos >= self.displayFile.count():
            return
        self.displayFile.insertItem(pos, self.displayFile.takeItem(position))
        self.displayFile.setCurrentRow(pos)
        self.viewport.update()


class QtViewport(QWidget):
    def __init__(self, parent_widget, display_file, zoom_slider, eye_position):
        class QtPainter(QPainter, Painter):
            """Qt-based implementation of an abstract Painter."""

            def draw_pixel(self, x, y):
                self.drawPoint(x, y)

            def draw_line(self, xa, ya, xb, yb):
                self.drawLine(xa, ya, xb, yb)

        super().__init__(parent_widget)
        self._display_file = display_file  # modified by main window
        self._zoom_slider = zoom_slider
        self._eye_position = eye_position
        self.camera = Camera(QtPainter(), Vector(self.width(), self.height()))
        self._pan = 10
        self._drag_begin = None
        self.setFocusPolicy(Qt.StrongFocus)
        self.setMouseTracking(True)

    def pan_camera(self, dx, dy, _normalized=True):
        """Move the camera by a certain amount of dynamically-sized steps.
        Takes the camera tilt into account, such that movement is view-aligned.
        """
        if _normalized:
            dx = int(dx * self._pan)
            dy = int(dy * self._pan)
        align = Transformation().rotate(self.camera.angle).matrix()
        dx, dy, _ = align @ Vector(dx, dy, 1)
        self.camera.x += dx
        self.camera.y += dy
        self.update()

    def update_zoom(self, value, minimum, maximum):
        """Update zoom within a certain range."""
        zoom = experp(value, minimum, maximum, 0.1, 10)
        self.camera.zoom = zoom
        self._pan = 10 / zoom  # NOTE: camera step is adjusted by zoom
        self.update()

<<<<<<< HEAD
    def paintEvent(self, event):
=======
    def tilt_view(self, theta: float):
        """Tilt the camera view by the given amount."""
        self.camera.angle += theta
        self.update()

    def paintEvent(self, event):  # this is where we draw our scene
>>>>>>> 87b75b6c
        self.camera.painter.begin(self)
        self.camera.painter.fillRect(  # sets background color
            0, 0, self.width(), self.height(), Qt.white)
        for drawable in self._display_file.values():  # draw the world
            self.camera.painter.setPen(QColor(drawable.color))
            drawable.draw(self.camera)
        self.camera.painter.end()
        return super().paintEvent(event)

    def resizeEvent(self, event):
        self.camera.viewport_size = (self.width(), self.height())
        InteractiveGraphicalSystem.log(
            "Viewport resized to {}x{}".format(self.width(), self.height()))
        return super().resizeEvent(event)

    def keyPressEvent(self, e):
        # window movement
        if e.key() == Qt.Key_W:
            self.pan_camera(0, 1)
        elif e.key() == Qt.Key_A:
            self.pan_camera(-1, 0)
        elif e.key() == Qt.Key_S and not e.modifiers() & Qt.ControlModifier:
            self.pan_camera(0, -1)
        elif e.key() == Qt.Key_D:
            self.pan_camera(1, 0)
        # window zooming
        elif e.key() == Qt.Key_Minus and e.modifiers() & Qt.ControlModifier:
            step = self._zoom_slider.pageStep()
            self._zoom_slider.setValue(self._zoom_slider.value() - step)
        elif e.key() == Qt.Key_Equal and e.modifiers() & Qt.ControlModifier:
            step = self._zoom_slider.pageStep()
            self._zoom_slider.setValue(self._zoom_slider.value() + step)
<<<<<<< HEAD
        # also forward events to parent
        return super().keyPressEvent(e)
=======
        # window rotation
        elif e.key() == Qt.Key_Q:
            self.tilt_view(radians(15))
        elif e.key() == Qt.Key_E:
            self.tilt_view(radians(-15))
        # forward (most) events to parent class
        elif e.key() != Qt.Key_Tab:
            return super().keyPressEvent(e)
>>>>>>> 87b75b6c

    def focusNextPrevChild(self, next):  # disable focus change with Tab
        return False

    def wheelEvent(self, e):  # ctrl + mouse wheel also zooms
        if e.modifiers() & Qt.ControlModifier:
            step = self._zoom_slider.singleStep() * sign(e.angleDelta().y())
            self._zoom_slider.setValue(self._zoom_slider.value() + step)
        else:
            return super().wheelEvent(e)

    def mousePressEvent(self, event):
        if event.button() == Qt.MiddleButton:
            self._drag_begin = Point(event.x(), event.y())
        else:
            return super().mousePressEvent(event)

    def mouseReleaseEvent(self, event):
        if event.button() == Qt.MiddleButton:
            self._drag_begin = None
        else:
            return super().mouseReleaseEvent(event)

    def mouseMoveEvent(self, event):
        if self._drag_begin:
            # compute motion vector and update drag initial position
            delta = (event.x(), event.y()) - self._drag_begin
            self._drag_begin += delta
            # adjust delta based on window zoom
            dx = delta.x / self.camera.zoom
            dy = delta.y / self.camera.zoom
            # move the window accordingly (scene follows mouse)
            self.pan_camera(-dx, dy, _normalized=False)
            InteractiveGraphicalSystem.log(
                "Window dragged to ({}, {})".format(self.camera.x,
                                                    self.camera.y))
        else:
            self._eye_position.setText("[{}, {}]".format(event.x(), event.y()))
            return super().mouseMoveEvent(event)


class PointFields(QWidget, Ui_PointFields):
    def __init__(self):
        super(PointFields, self).__init__()
        self.setupUi(self)
        self.xDoubleSpinBox.setRange(-inf, inf)
        self.yDoubleSpinBox.setRange(-inf, inf)
        self._has_action = False

    def to_point(self) -> Point:
        return Point(int(self.xDoubleSpinBox.value()),
                     int(self.yDoubleSpinBox.value()))

    def set_action(self, action: Optional[Callable[[], None]]):
        """Set procedure to be executed when the action button is clicked."""

        # NOTE: multiple receivers must be disconnect()ed from a signal
        if self._has_action:
            self.actionButton.clicked.disconnect()
            self._has_action = False

        if action:
            self.actionButton.clicked.connect(action)
            self._has_action = True
            self.actionButton.setEnabled(True)
        else:
            self.actionButton.setEnabled(False)

    def set_icon(self, icon_name: str, fallback_text: str = ""):
        """Set the action button's icon as by the Icon Theme Specification."""

        if QIcon.hasThemeIcon(icon_name):
            self.actionButton.setIcon(QIcon.fromTheme(icon_name))
            self.actionButton.setText("")
        else:
            self.actionButton.setIcon(QIcon())
            self.actionButton.setText(fallback_text)

    def set_active(self, active: bool):
        """Set whether or not the fields are enabled."""
        self.xDoubleSpinBox.setEnabled(active)
        self.yDoubleSpinBox.setEnabled(active)


if __name__ == '__main__':
    app = QApplication(argv)

    gui = InteractiveGraphicalSystem()  # NOTE: variable is needed

    # simple objects to test the app
    gui.insert_object(Line(Point(-950, 0), Point(1605, 3)), "lhor")
    gui.insert_object(Wireframe(Point(100, 0),
                                Point(475, 250),
                                Point(300, 133),
                                Point(478, 75),
                                Point(696, 134),
                                Point(475, 250),
                                Point(950, 0)),
                      "wmmc")
    gui.insert_object(Line(Point(220, 75), Point(80, 135)), "lve")
    gui.insert_object(Line(Point(80, 135), Point(-40, 83)), "lvw")
    gui.insert_object(Wireframe(Point(-575, 0),
                                Point(-475, 135),
                                Point(-220, 152),
                                Point(-130, 300),
                                Point(0, 0)),
                      "wmt")
    gui.insert_object(Point(-130, 297), "ppmt")
    gui.displayFile.setCurrentRow(-1)

    exit(app.exec_())<|MERGE_RESOLUTION|>--- conflicted
+++ resolved
@@ -4,10 +4,9 @@
 from sys import argv
 from typing import Optional, Callable, Dict
 
-<<<<<<< HEAD
 from PySide2.QtWidgets import (QApplication, QMainWindow, QWidget,
                                QColorDialog, QFileDialog, QMessageBox)
-from PySide2.QtGui import QPainter, QIcon, QColor, QKeySequence
+from PySide2.QtGui import QPainter, QIcon, QColor, QPixmap, QKeySequence
 from PySide2.QtCore import Qt
 
 from blas import Vector
@@ -15,16 +14,6 @@
                       Drawable)
 from utilities import experp, begin, lerp, sign, to_float
 import obj as wavefront_obj
-=======
-from PySide2.QtWidgets import QApplication, QMainWindow, QWidget, QColorDialog
-from PySide2.QtGui import QPainter, QIcon, QColor, QPixmap
-from PySide2.QtCore import Qt
-
-from blas import Vector
-from graphics import (Point, Line, Wireframe, Painter, Camera, Drawable,
-                      Transformation)
-from utilities import experp, begin, sign, to_float
->>>>>>> 87b75b6c
 from ui.main import Ui_MainWindow
 from ui.point import Ui_PointFields
 
@@ -319,16 +308,12 @@
         self._pan = 10 / zoom  # NOTE: camera step is adjusted by zoom
         self.update()
 
-<<<<<<< HEAD
-    def paintEvent(self, event):
-=======
     def tilt_view(self, theta: float):
         """Tilt the camera view by the given amount."""
         self.camera.angle += theta
         self.update()
 
     def paintEvent(self, event):  # this is where we draw our scene
->>>>>>> 87b75b6c
         self.camera.painter.begin(self)
         self.camera.painter.fillRect(  # sets background color
             0, 0, self.width(), self.height(), Qt.white)
@@ -361,19 +346,14 @@
         elif e.key() == Qt.Key_Equal and e.modifiers() & Qt.ControlModifier:
             step = self._zoom_slider.pageStep()
             self._zoom_slider.setValue(self._zoom_slider.value() + step)
-<<<<<<< HEAD
-        # also forward events to parent
-        return super().keyPressEvent(e)
-=======
         # window rotation
         elif e.key() == Qt.Key_Q:
             self.tilt_view(radians(15))
         elif e.key() == Qt.Key_E:
             self.tilt_view(radians(-15))
-        # forward (most) events to parent class
-        elif e.key() != Qt.Key_Tab:
+        # also forward (most) events to parent widget
+        if e.key() != Qt.Key_Tab:
             return super().keyPressEvent(e)
->>>>>>> 87b75b6c
 
     def focusNextPrevChild(self, next):  # disable focus change with Tab
         return False
