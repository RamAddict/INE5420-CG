#!/usr/bin/env python

import sys
from typing import Dict
from PySide2.QtWidgets import QApplication, QMainWindow, QWidget, QTextBrowser
from PySide2.QtGui import QPainter

from gui import Ui_MainWindow
from primitives import Point, Line, Wireframe, Painter, Drawable
from graphics import Camera
from util import experp


class InteractiveGraphicalSystem(QMainWindow, Ui_MainWindow):
    console = None

    def __init__(self):
        # imported Qt UI setup
        super(InteractiveGraphicalSystem, self).__init__()
        self.setupUi(self)

        self.display_file: Dict[str, Drawable] = {}

        # viewport setup
        self.viewport = QtViewport(self.canvasFrame, self.display_file,
                                   Camera(960, 540, QtPainter(), Point(0, 0)))
        self.viewport.setObjectName(u"viewport")
        self.viewport.setGeometry(0, 0, 960, 540)

        # console setup
<<<<<<< HEAD
        InteractiveGraphicalSystem.console = QTextBrowser(self.centralwidget)
        InteractiveGraphicalSystem.console.setObjectName(u"console")
        InteractiveGraphicalSystem.console.setGeometry(10, 560, 960, 150)
=======
        self.console = QTextBrowser(self.centralwidget)
        self.console.setObjectName(u"console")
        self.console.setGeometry(10, 590, 960, 120)
>>>>>>> fb9b1b30

        # setting up camera pan controls
        self._pan: int = 10  # @NOTE: camera step is adjusted by zoom
        self.upButton.clicked.connect(lambda: self.pan_camera(0, self._pan))
        self.downButton.clicked.connect(lambda: self.pan_camera(0, -self._pan))
        self.leftButton.clicked.connect(lambda: self.pan_camera(-self._pan, 0))
        self.rightButton.clicked.connect(lambda: self.pan_camera(self._pan, 0))

        # zoom slider setup
        self.zoomSlider.valueChanged.connect(
            lambda: self.update_zoom(self.zoomSlider.value(),
                                     self.zoomSlider.minimum(),
                                     self.zoomSlider.maximum())
        )
        self.update_zoom(self.zoomSlider.value(),
                         self.zoomSlider.minimum(), self.zoomSlider.maximum())

        # render it all
        self.show()
        InteractiveGraphicalSystem.log("Interactive Graphical System initialized.")

    def pan_camera(self, dx, dy):
        self.viewport.camera.x += dx
        self.viewport.camera.y += dy
        self.viewport.update()

    def update_zoom(self, value, minimum=0, maximum=1.0):
        zoom = experp(value, minimum, maximum, 0.1, 10)
        self.viewport.camera.zoom = zoom
        self._pan = int(10 / zoom)
        self.viewport.update()

    def log(message: str):
        InteractiveGraphicalSystem.console.append(message)

    def add_object(self, obj: Drawable, name: str):
        self.display_file[name] = obj
        self.objectList.addItem(name)
<<<<<<< HEAD
        InteractiveGraphicalSystem.log("%s '%s' added to display file." % (type(obj).__name__, name))
=======
        self.log("%s '%s' added to Display File." % (type(obj).__name__, name))
>>>>>>> fb9b1b30


class QtPainter(QPainter, Painter):
    """Qt-based implementation of an abstract Painter."""

    def draw_pixel(self, x: int, y: int):
        self.drawPoint(x, y)

    def draw_line(self, xa: int, ya: int, xb: int, yb: int):
        self.drawLine(xa, ya, xb, yb)


class QtViewport(QWidget):
    def __init__(self, parent, objects: Dict[str, Drawable], _qt_cam: Camera):
        super().__init__(parent)
        self.objects = objects
        self.camera = _qt_cam

    def paintEvent(self, event):
        self.camera.painter.begin(self)
        for obj in self.objects.values():
            obj.draw(self.camera)
        self.camera.painter.end()


if __name__ == '__main__':
    app = QApplication(sys.argv)

    gui = InteractiveGraphicalSystem()  # gui variable is needed
    gui.add_object(Point(250, 250), "p0")
    gui.add_object(Line(Point(500, 500), Point(700, 500)), "lh")
    gui.add_object(Wireframe(Point(300, 400),  # ->    /|
                             Point(300, 0),    # -v   / |
                             Point(0, 0)),     # ->  *---
                   "tr")
    gui.add_object(Line(Point(600, 400), Point(600, 600)), "lv")

    sys.exit(app.exec_())<|MERGE_RESOLUTION|>--- conflicted
+++ resolved
@@ -28,15 +28,9 @@
         self.viewport.setGeometry(0, 0, 960, 540)
 
         # console setup
-<<<<<<< HEAD
         InteractiveGraphicalSystem.console = QTextBrowser(self.centralwidget)
         InteractiveGraphicalSystem.console.setObjectName(u"console")
-        InteractiveGraphicalSystem.console.setGeometry(10, 560, 960, 150)
-=======
-        self.console = QTextBrowser(self.centralwidget)
-        self.console.setObjectName(u"console")
-        self.console.setGeometry(10, 590, 960, 120)
->>>>>>> fb9b1b30
+        InteractiveGraphicalSystem.console.setGeometry(10, 590, 960, 120)
 
         # setting up camera pan controls
         self._pan: int = 10  # @NOTE: camera step is adjusted by zoom
@@ -75,11 +69,7 @@
     def add_object(self, obj: Drawable, name: str):
         self.display_file[name] = obj
         self.objectList.addItem(name)
-<<<<<<< HEAD
-        InteractiveGraphicalSystem.log("%s '%s' added to display file." % (type(obj).__name__, name))
-=======
-        self.log("%s '%s' added to Display File." % (type(obj).__name__, name))
->>>>>>> fb9b1b30
+        InteractiveGraphicalSystem.log("%s '%s' added to Display File." % (type(obj).__name__, name))
 
 
 class QtPainter(QPainter, Painter):
