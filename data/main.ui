--- conflicted
+++ resolved
@@ -236,17 +236,10 @@
       </item>
      </layout>
     </item>
-<<<<<<< HEAD
-    <item row="2" column="1" rowspan="2">
-     <widget class="QStackedWidget" name="componentWidget">
-      <property name="currentIndex">
-       <number>1</number>
-=======
     <item row="0" column="1">
      <layout class="QVBoxLayout" name="displayFileLayout">
       <property name="spacing">
        <number>0</number>
->>>>>>> de0a1243
       </property>
       <item>
        <widget class="QLabel" name="sceneLabel">
@@ -386,13 +379,8 @@
             <rect>
              <x>0</x>
              <y>0</y>
-<<<<<<< HEAD
-             <width>309</width>
-             <height>250</height>
-=======
              <width>186</width>
              <height>160</height>
->>>>>>> de0a1243
             </rect>
            </property>
            <layout class="QVBoxLayout" name="verticalLayout">
@@ -423,43 +411,7 @@
                 </property>
                </widget>
               </item>
-<<<<<<< HEAD
-              <item row="2" column="1">
-               <widget class="QComboBox" name="typeBox">
-                <property name="currentIndex">
-                 <number>0</number>
-                </property>
-                <item>
-                 <property name="text">
-                  <string>Point</string>
-                 </property>
-                </item>
-                <item>
-                 <property name="text">
-                  <string>Bezier</string>
-                 </property>
-                </item>
-                <item>
-                 <property name="text">
-                  <string>Line</string>
-                 </property>
-                </item>
-                <item>
-                 <property name="text">
-                  <string>Wireframe</string>
-                 </property>
-                </item>
-                <item>
-                 <property name="text">
-                  <string>Polygon</string>
-                 </property>
-                </item>
-               </widget>
-              </item>
-              <item row="1" column="0">
-=======
               <item row="2" column="0">
->>>>>>> de0a1243
                <widget class="QLabel" name="colorLabel">
                 <property name="font">
                  <font>
