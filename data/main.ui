<?xml version="1.0" encoding="UTF-8"?>
<ui version="4.0">
 <class>MainWindow</class>
 <widget class="QMainWindow" name="MainWindow">
  <property name="enabled">
   <bool>true</bool>
  </property>
  <property name="geometry">
   <rect>
    <x>0</x>
    <y>0</y>
    <width>1280</width>
    <height>720</height>
   </rect>
  </property>
  <property name="windowTitle">
   <string>Interactive Graphical System - INE5420-CG - 2020/1</string>
  </property>
  <widget class="QWidget" name="centralwidget">
   <layout class="QGridLayout" name="gridLayout" rowstretch="4,7,4,5" columnstretch="4,1">
    <item row="0" column="1">
     <layout class="QVBoxLayout" name="displayFileLayout" stretch="0,1">
      <property name="spacing">
       <number>0</number>
      </property>
      <item>
       <widget class="QLabel" name="sceneLabel">
        <property name="text">
         <string>Display File</string>
        </property>
       </widget>
      </item>
      <item>
       <layout class="QHBoxLayout" name="scenelLayout" stretch="1,0">
        <property name="spacing">
         <number>6</number>
        </property>
        <item>
         <widget class="QListWidget" name="displayFile">
          <property name="verticalScrollBarPolicy">
           <enum>Qt::ScrollBarAlwaysOn</enum>
          </property>
          <property name="selectionRectVisible">
           <bool>true</bool>
          </property>
          <property name="currentRow">
           <number>-1</number>
          </property>
         </widget>
        </item>
        <item>
         <layout class="QVBoxLayout" name="actionsLayout">
          <item>
           <widget class="QPushButton" name="newButton">
            <property name="text">
             <string>New</string>
            </property>
           </widget>
          </item>
          <item>
           <widget class="QPushButton" name="editButton">
            <property name="text">
             <string>Edit</string>
            </property>
           </widget>
          </item>
          <item>
           <widget class="QPushButton" name="removeButton">
            <property name="text">
             <string>Remove</string>
            </property>
           </widget>
          </item>
          <item>
           <widget class="QPushButton" name="upListButton">
            <property name="text">
             <string>Move Up</string>
            </property>
           </widget>
          </item>
          <item>
           <widget class="QPushButton" name="downListButton">
            <property name="text">
             <string>Move Down</string>
            </property>
           </widget>
          </item>
         </layout>
        </item>
       </layout>
      </item>
     </layout>
    </item>
    <item row="1" column="1">
     <layout class="QVBoxLayout" name="windowLayout" stretch="0,1">
      <property name="spacing">
       <number>0</number>
      </property>
      <item>
       <widget class="QLabel" name="controlLabel">
        <property name="text">
         <string>Window Control</string>
        </property>
       </widget>
      </item>
      <item>
       <widget class="QFrame" name="controlFrame">
        <property name="frameShape">
         <enum>QFrame::StyledPanel</enum>
        </property>
        <property name="frameShadow">
         <enum>QFrame::Sunken</enum>
        </property>
        <layout class="QGridLayout" name="controlLayout" rowstretch="0,0,0,1">
         <property name="leftMargin">
          <number>20</number>
         </property>
         <property name="rightMargin">
          <number>20</number>
         </property>
         <item row="0" column="1">
          <widget class="QPushButton" name="upBtn">
           <property name="text">
            <string notr="true">^</string>
           </property>
          </widget>
         </item>
         <item row="1" column="0">
          <widget class="QPushButton" name="leftBtn">
           <property name="text">
            <string notr="true">&lt;</string>
           </property>
          </widget>
         </item>
         <item row="1" column="2">
          <widget class="QPushButton" name="rightBtn">
           <property name="text">
            <string notr="true">&gt;</string>
           </property>
          </widget>
         </item>
         <item row="2" column="1">
          <widget class="QPushButton" name="downBtn">
           <property name="text">
            <string notr="true">v</string>
           </property>
          </widget>
         </item>
         <item row="3" column="0" colspan="3">
          <widget class="QSlider" name="zoomSlider">
           <property name="focusPolicy">
            <enum>Qt::WheelFocus</enum>
           </property>
           <property name="minimum">
            <number>0</number>
           </property>
           <property name="maximum">
            <number>100</number>
           </property>
           <property name="value">
            <number>50</number>
           </property>
           <property name="orientation">
            <enum>Qt::Horizontal</enum>
           </property>
           <property name="tickPosition">
            <enum>QSlider::TicksBothSides</enum>
           </property>
           <property name="tickInterval">
            <number>5</number>
           </property>
          </widget>
         </item>
        </layout>
       </widget>
      </item>
     </layout>
    </item>
    <item row="3" column="0">
     <layout class="QVBoxLayout" name="consoleLayout" stretch="0,1">
      <property name="spacing">
       <number>0</number>
      </property>
      <item>
       <widget class="QLabel" name="consoleLabel">
        <property name="text">
         <string>Console</string>
        </property>
       </widget>
      </item>
      <item>
       <widget class="QTextBrowser" name="consoleArea"/>
      </item>
     </layout>
    </item>
    <item row="2" column="1" rowspan="2">
     <widget class="QStackedWidget" name="componentWidget">
      <property name="currentIndex">
       <number>0</number>
      </property>
      <widget class="QWidget" name="emptyPage">
       <widget class="QLabel" name="label">
        <property name="geometry">
         <rect>
          <x>50</x>
          <y>30</y>
          <width>151</width>
          <height>91</height>
         </rect>
        </property>
        <property name="font">
         <font>
          <family>Verdana</family>
          <pointsize>15</pointsize>
          <italic>true</italic>
         </font>
        </property>
        <property name="text">
         <string>To move an object, select it on the display file first</string>
        </property>
        <property name="textFormat">
         <enum>Qt::AutoText</enum>
        </property>
        <property name="scaledContents">
         <bool>false</bool>
        </property>
        <property name="alignment">
         <set>Qt::AlignCenter</set>
        </property>
        <property name="wordWrap">
         <bool>true</bool>
        </property>
<<<<<<< HEAD
       </widget>
      </widget>
      <widget class="QWidget" name="objectPage">
       <layout class="QVBoxLayout" name="verticalLayout_2">
        <property name="spacing">
         <number>0</number>
        </property>
        <property name="leftMargin">
         <number>0</number>
        </property>
        <property name="topMargin">
         <number>0</number>
        </property>
        <property name="rightMargin">
         <number>0</number>
        </property>
        <property name="bottomMargin">
         <number>0</number>
        </property>
        <item>
         <widget class="QLabel" name="objectLabel">
          <property name="text">
           <string>Object</string>
=======
        <widget class="QWidget" name="scrollAreaWidgetContents">
         <property name="geometry">
          <rect>
           <x>0</x>
           <y>0</y>
           <width>304</width>
           <height>247</height>
          </rect>
         </property>
         <layout class="QVBoxLayout" name="verticalLayout" stretch="1,0">
          <property name="topMargin">
           <number>5</number>
>>>>>>> 889fc355
          </property>
         </widget>
        </item>
        <item>
         <widget class="QScrollArea" name="objectArea">
          <property name="enabled">
           <bool>true</bool>
          </property>
          <property name="widgetResizable">
           <bool>true</bool>
          </property>
          <widget class="QWidget" name="scrollAreaWidgetContents">
           <property name="geometry">
            <rect>
             <x>0</x>
             <y>0</y>
             <width>247</width>
             <height>261</height>
            </rect>
           </property>
           <layout class="QVBoxLayout" name="verticalLayout" stretch="1,0">
            <property name="topMargin">
             <number>5</number>
            </property>
            <item>
             <layout class="QFormLayout" name="formLayout">
              <property name="formAlignment">
               <set>Qt::AlignHCenter|Qt::AlignTop</set>
              </property>
              <item row="0" column="0">
               <widget class="QLabel" name="nameLabel">
                <property name="font">
                 <font>
                  <pointsize>12</pointsize>
                 </font>
                </property>
                <property name="text">
                 <string>Name:</string>
                </property>
               </widget>
              </item>
              <item row="0" column="1">
               <widget class="QLineEdit" name="nameEdit"/>
              </item>
              <item row="1" column="0">
               <widget class="QLabel" name="typeLabel">
                <property name="font">
                 <font>
                  <pointsize>12</pointsize>
                 </font>
                </property>
                <property name="text">
                 <string>Type:</string>
                </property>
               </widget>
              </item>
              <item row="1" column="1">
               <widget class="QComboBox" name="typeBox">
                <property name="currentIndex">
                 <number>-1</number>
                </property>
                <item>
                 <property name="text">
                  <string>Point</string>
                 </property>
                </item>
                <item>
                 <property name="text">
                  <string>Line</string>
                 </property>
                </item>
                <item>
                 <property name="text">
                  <string>Wireframe</string>
                 </property>
                </item>
               </widget>
              </item>
             </layout>
            </item>
            <item>
             <widget class="QDialogButtonBox" name="dialogBox">
              <property name="layoutDirection">
               <enum>Qt::LeftToRight</enum>
              </property>
              <property name="standardButtons">
               <set>QDialogButtonBox::Cancel|QDialogButtonBox::Ok</set>
              </property>
              <property name="centerButtons">
               <bool>true</bool>
              </property>
             </widget>
            </item>
           </layout>
          </widget>
         </widget>
        </item>
       </layout>
      </widget>
      <widget class="QWidget" name="tabbedPage">
       <layout class="QVBoxLayout" name="verticalLayout_3">
        <property name="leftMargin">
         <number>0</number>
        </property>
        <property name="topMargin">
         <number>0</number>
        </property>
        <property name="rightMargin">
         <number>0</number>
        </property>
        <property name="bottomMargin">
         <number>0</number>
        </property>
        <item>
         <widget class="QTabWidget" name="tabWidget">
          <property name="tabPosition">
           <enum>QTabWidget::North</enum>
          </property>
          <property name="currentIndex">
           <number>1</number>
          </property>
          <property name="usesScrollButtons">
           <bool>false</bool>
          </property>
          <widget class="QWidget" name="translateTab">
           <attribute name="title">
            <string>Translate</string>
           </attribute>
          </widget>
          <widget class="QWidget" name="rotateTab">
           <attribute name="title">
            <string>Rotate</string>
           </attribute>
          </widget>
          <widget class="QWidget" name="scaleTab">
           <attribute name="title">
            <string>Scale</string>
           </attribute>
          </widget>
         </widget>
        </item>
       </layout>
      </widget>
      <widget class="QWidget" name="transformPage">
       <widget class="QLabel" name="translate_x_label">
        <property name="geometry">
         <rect>
          <x>55</x>
          <y>30</y>
          <width>16</width>
          <height>16</height>
         </rect>
        </property>
        <property name="text">
         <string>X:</string>
        </property>
       </widget>
<<<<<<< HEAD
       <widget class="QLabel" name="angle_label">
        <property name="geometry">
         <rect>
          <x>145</x>
          <y>140</y>
          <width>41</width>
          <height>16</height>
         </rect>
        </property>
        <property name="text">
         <string>Angle:</string>
        </property>
       </widget>
       <widget class="QLabel" name="rotate_label">
        <property name="geometry">
         <rect>
          <x>35</x>
          <y>120</y>
          <width>41</width>
          <height>16</height>
         </rect>
        </property>
        <property name="text">
         <string>Rotate</string>
        </property>
       </widget>
       <widget class="QLabel" name="translate_z_label">
        <property name="geometry">
         <rect>
          <x>55</x>
          <y>70</y>
          <width>16</width>
          <height>16</height>
         </rect>
        </property>
        <property name="text">
         <string>Z:</string>
        </property>
       </widget>
       <widget class="QLabel" name="translate_y_label_2">
        <property name="geometry">
         <rect>
          <x>55</x>
          <y>50</y>
          <width>16</width>
          <height>16</height>
         </rect>
        </property>
        <property name="text">
         <string>Y:</string>
        </property>
       </widget>
       <widget class="Line" name="line_3">
        <property name="geometry">
         <rect>
          <x>15</x>
          <y>210</y>
          <width>281</width>
          <height>16</height>
         </rect>
        </property>
        <property name="orientation">
         <enum>Qt::Horizontal</enum>
        </property>
       </widget>
       <widget class="QLineEdit" name="rotate_angle_input">
        <property name="geometry">
         <rect>
          <x>185</x>
          <y>140</y>
          <width>41</width>
          <height>21</height>
         </rect>
        </property>
       </widget>
       <widget class="QLabel" name="axis_label">
        <property name="geometry">
         <rect>
          <x>45</x>
          <y>140</y>
          <width>31</width>
          <height>16</height>
         </rect>
        </property>
        <property name="text">
         <string>Axis:</string>
        </property>
       </widget>
       <widget class="QLabel" name="transate_label">
        <property name="geometry">
         <rect>
          <x>35</x>
          <y>10</y>
          <width>60</width>
          <height>16</height>
         </rect>
        </property>
        <property name="text">
         <string>Translate</string>
        </property>
       </widget>
       <widget class="QLineEdit" name="translate_x">
        <property name="geometry">
         <rect>
          <x>75</x>
          <y>30</y>
          <width>113</width>
          <height>21</height>
         </rect>
        </property>
       </widget>
       <widget class="QLabel" name="scale_label">
        <property name="geometry">
         <rect>
          <x>35</x>
          <y>170</y>
          <width>41</width>
          <height>16</height>
         </rect>
        </property>
        <property name="text">
         <string>Scale</string>
        </property>
       </widget>
       <widget class="QLineEdit" name="translate_z">
        <property name="geometry">
         <rect>
          <x>75</x>
          <y>70</y>
          <width>113</width>
          <height>21</height>
         </rect>
        </property>
        <property name="readOnly">
         <bool>true</bool>
        </property>
       </widget>
       <widget class="QLineEdit" name="translate_y">
        <property name="geometry">
         <rect>
          <x>75</x>
          <y>50</y>
          <width>113</width>
          <height>21</height>
         </rect>
        </property>
       </widget>
       <widget class="QDialogButtonBox" name="trs_box_confirm">
        <property name="geometry">
         <rect>
          <x>65</x>
          <y>235</y>
          <width>164</width>
          <height>32</height>
         </rect>
        </property>
        <property name="standardButtons">
         <set>QDialogButtonBox::Cancel|QDialogButtonBox::Ok</set>
        </property>
       </widget>
       <widget class="Line" name="line">
        <property name="geometry">
         <rect>
          <x>15</x>
          <y>110</y>
          <width>281</width>
          <height>16</height>
         </rect>
        </property>
        <property name="orientation">
         <enum>Qt::Horizontal</enum>
        </property>
       </widget>
       <widget class="Line" name="line_2">
        <property name="geometry">
         <rect>
          <x>15</x>
          <y>160</y>
          <width>281</width>
          <height>16</height>
         </rect>
        </property>
        <property name="orientation">
         <enum>Qt::Horizontal</enum>
        </property>
       </widget>
       <widget class="QComboBox" name="rotate_axis_select">
        <property name="geometry">
         <rect>
          <x>75</x>
          <y>140</y>
          <width>51</width>
          <height>26</height>
         </rect>
        </property>
       </widget>
      </widget>
     </widget>
=======
      </item>
     </layout>
    </item>
    <item row="0" column="0" rowspan="3">
     <layout class="QGridLayout" name="viewportLayout" rowstretch="0,1" columnstretch="1,1">
      <property name="horizontalSpacing">
       <number>0</number>
      </property>
      <property name="verticalSpacing">
       <number>2</number>
      </property>
      <item row="0" column="0">
       <widget class="QLabel" name="viewportLabel">
        <property name="text">
         <string notr="true">Viewport</string>
        </property>
       </widget>
      </item>
      <item row="0" column="1">
       <widget class="QLabel" name="eyePositionLabel">
        <property name="text">
         <string notr="true">(0, 0)</string>
        </property>
        <property name="alignment">
         <set>Qt::AlignRight|Qt::AlignTrailing|Qt::AlignVCenter</set>
        </property>
       </widget>
      </item>
      <item row="1" column="0" colspan="2">
       <widget class="QFrame" name="canvasFrame">
        <property name="frameShape">
         <enum>QFrame::StyledPanel</enum>
        </property>
        <property name="frameShadow">
         <enum>QFrame::Sunken</enum>
        </property>
        <layout class="QGridLayout" name="gridLayout_3">
         <property name="leftMargin">
          <number>0</number>
         </property>
         <property name="topMargin">
          <number>0</number>
         </property>
         <property name="rightMargin">
          <number>0</number>
         </property>
         <property name="bottomMargin">
          <number>0</number>
         </property>
        </layout>
       </widget>
      </item>
     </layout>
    </item>
    <item row="3" column="0">
     <layout class="QVBoxLayout" name="consoleLayout" stretch="0,1">
      <property name="spacing">
       <number>0</number>
      </property>
      <item>
       <widget class="QLabel" name="consoleLabel">
        <property name="text">
         <string notr="true">Console</string>
        </property>
       </widget>
      </item>
      <item>
       <widget class="QTextBrowser" name="consoleArea">
        <property name="openLinks">
         <bool>false</bool>
        </property>
       </widget>
      </item>
     </layout>
>>>>>>> 889fc355
    </item>
   </layout>
  </widget>
 </widget>
 <resources/>
 <connections/>
</ui><|MERGE_RESOLUTION|>--- conflicted
+++ resolved
@@ -176,6 +176,57 @@
       </item>
      </layout>
     </item>
+    <item row="0" column="0" rowspan="3">
+     <layout class="QGridLayout" name="viewportLayout" rowstretch="0,1" columnstretch="1,1">
+      <property name="horizontalSpacing">
+       <number>0</number>
+      </property>
+      <property name="verticalSpacing">
+       <number>2</number>
+      </property>
+      <item row="0" column="0">
+       <widget class="QLabel" name="viewportLabel">
+        <property name="text">
+         <string notr="true">Viewport</string>
+        </property>
+       </widget>
+      </item>
+      <item row="0" column="1">
+       <widget class="QLabel" name="eyePositionLabel">
+        <property name="text">
+         <string notr="true">(0, 0)</string>
+        </property>
+        <property name="alignment">
+         <set>Qt::AlignRight|Qt::AlignTrailing|Qt::AlignVCenter</set>
+        </property>
+       </widget>
+      </item>
+      <item row="1" column="0" colspan="2">
+       <widget class="QFrame" name="canvasFrame">
+        <property name="frameShape">
+         <enum>QFrame::StyledPanel</enum>
+        </property>
+        <property name="frameShadow">
+         <enum>QFrame::Sunken</enum>
+        </property>
+        <layout class="QGridLayout" name="gridLayout_3">
+         <property name="leftMargin">
+          <number>0</number>
+         </property>
+         <property name="topMargin">
+          <number>0</number>
+         </property>
+         <property name="rightMargin">
+          <number>0</number>
+         </property>
+         <property name="bottomMargin">
+          <number>0</number>
+         </property>
+        </layout>
+       </widget>
+      </item>
+     </layout>
+    </item>
     <item row="3" column="0">
      <layout class="QVBoxLayout" name="consoleLayout" stretch="0,1">
       <property name="spacing">
@@ -184,12 +235,16 @@
       <item>
        <widget class="QLabel" name="consoleLabel">
         <property name="text">
-         <string>Console</string>
+         <string notr="true">Console</string>
         </property>
        </widget>
       </item>
       <item>
-       <widget class="QTextBrowser" name="consoleArea"/>
+       <widget class="QTextBrowser" name="consoleArea">
+        <property name="openLinks">
+          <bool>false</bool>
+        </property>
+       </widget>
       </item>
      </layout>
     </item>
@@ -230,7 +285,6 @@
         <property name="wordWrap">
          <bool>true</bool>
         </property>
-<<<<<<< HEAD
        </widget>
       </widget>
       <widget class="QWidget" name="objectPage">
@@ -254,20 +308,6 @@
          <widget class="QLabel" name="objectLabel">
           <property name="text">
            <string>Object</string>
-=======
-        <widget class="QWidget" name="scrollAreaWidgetContents">
-         <property name="geometry">
-          <rect>
-           <x>0</x>
-           <y>0</y>
-           <width>304</width>
-           <height>247</height>
-          </rect>
-         </property>
-         <layout class="QVBoxLayout" name="verticalLayout" stretch="1,0">
-          <property name="topMargin">
-           <number>5</number>
->>>>>>> 889fc355
           </property>
          </widget>
         </item>
@@ -425,7 +465,6 @@
          <string>X:</string>
         </property>
        </widget>
-<<<<<<< HEAD
        <widget class="QLabel" name="angle_label">
         <property name="geometry">
          <rect>
@@ -624,82 +663,6 @@
        </widget>
       </widget>
      </widget>
-=======
-      </item>
-     </layout>
-    </item>
-    <item row="0" column="0" rowspan="3">
-     <layout class="QGridLayout" name="viewportLayout" rowstretch="0,1" columnstretch="1,1">
-      <property name="horizontalSpacing">
-       <number>0</number>
-      </property>
-      <property name="verticalSpacing">
-       <number>2</number>
-      </property>
-      <item row="0" column="0">
-       <widget class="QLabel" name="viewportLabel">
-        <property name="text">
-         <string notr="true">Viewport</string>
-        </property>
-       </widget>
-      </item>
-      <item row="0" column="1">
-       <widget class="QLabel" name="eyePositionLabel">
-        <property name="text">
-         <string notr="true">(0, 0)</string>
-        </property>
-        <property name="alignment">
-         <set>Qt::AlignRight|Qt::AlignTrailing|Qt::AlignVCenter</set>
-        </property>
-       </widget>
-      </item>
-      <item row="1" column="0" colspan="2">
-       <widget class="QFrame" name="canvasFrame">
-        <property name="frameShape">
-         <enum>QFrame::StyledPanel</enum>
-        </property>
-        <property name="frameShadow">
-         <enum>QFrame::Sunken</enum>
-        </property>
-        <layout class="QGridLayout" name="gridLayout_3">
-         <property name="leftMargin">
-          <number>0</number>
-         </property>
-         <property name="topMargin">
-          <number>0</number>
-         </property>
-         <property name="rightMargin">
-          <number>0</number>
-         </property>
-         <property name="bottomMargin">
-          <number>0</number>
-         </property>
-        </layout>
-       </widget>
-      </item>
-     </layout>
-    </item>
-    <item row="3" column="0">
-     <layout class="QVBoxLayout" name="consoleLayout" stretch="0,1">
-      <property name="spacing">
-       <number>0</number>
-      </property>
-      <item>
-       <widget class="QLabel" name="consoleLabel">
-        <property name="text">
-         <string notr="true">Console</string>
-        </property>
-       </widget>
-      </item>
-      <item>
-       <widget class="QTextBrowser" name="consoleArea">
-        <property name="openLinks">
-         <bool>false</bool>
-        </property>
-       </widget>
-      </item>
-     </layout>
->>>>>>> 889fc355
     </item>
    </layout>
   </widget>
